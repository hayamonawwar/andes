# Requires CVXOPT>=1.2.2 on Microsoft Windows
numpy
cvxopt
scipy
matplotlib
pandas
sympy
<<<<<<< HEAD
texttable
pathlib
=======
texttable
>>>>>>> 0088c00c
<|MERGE_RESOLUTION|>--- conflicted
+++ resolved
@@ -5,9 +5,4 @@
 matplotlib
 pandas
 sympy
-<<<<<<< HEAD
-texttable
-pathlib
-=======
-texttable
->>>>>>> 0088c00c
+texttable