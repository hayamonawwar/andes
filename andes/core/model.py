"""
Base class for building ANDES models.
"""
#  [ANDES] (C)2015-2021 Hantao Cui
#
#  This program is free software; you can redistribute it and/or modify
#  it under the terms of the GNU General Public License as published by
#  the Free Software Foundation; either version 3 of the License, or
#  (at your option) any later version.
#
#  File name: model.py
#  Last modified: 8/16/20, 7:27 PM

import logging
from collections import OrderedDict, defaultdict
from typing import Iterable, Sized, Callable, Union

from andes.core.block import Block
from andes.core.common import ModelFlags, JacTriplet, Config
from andes.core.discrete import Discrete
from andes.core.documenter import Documenter
from andes.core.param import BaseParam, IdxParam, DataParam, NumParam, ExtParam, TimerParam
from andes.core.service import BaseService, ConstService, BackRef, VarService, PostInitService
from andes.core.service import ExtService, NumRepeat, NumReduce, RandomService, DeviceFinder
from andes.core.service import NumSelect, FlagValue, ParamCalc, InitChecker, Replace, ApplyFunc
from andes.core.service import SwBlock
from andes.core.symprocessor import SymProcessor
from andes.core.var import BaseVar, Algeb, State, ExtAlgeb, ExtState
from andes.shared import jac_names, jac_types, jac_full_names
from andes.shared import np, pd, newton_krylov
from andes.utils.func import list_flatten

logger = logging.getLogger(__name__)


class ModelCache:
    """
    Class for caching the return value of callback functions.

    Check ``ModelCache.__dict__.keys()`` for fields.
    """

    def __init__(self):
        self._callbacks = {}

    def __getattr__(self, item):
        if item == "_callbacks":
            return self.__getattribute__(item)

        if item not in self.__dict__:
            if item in self._callbacks:
                self.__dict__[item] = self._call(item)

        return self.__getattribute__(item)

    def add_callback(self, name: str, callback):
        """
        Add a cache attribute and a callback function for updating the attribute.

        Parameters
        ----------
        name : str
            name of the cached function return value
        callback : callable
            callback function for updating the cached attribute
        """
        self._callbacks[name] = callback

    def refresh(self, name=None):
        """
        Refresh the cached values

        Parameters
        ----------
        name : str, list, optional
            name or list of cached to refresh, by default None for refreshing all
        """
        if name is None:
            for name in self._callbacks.keys():
                self.__dict__[name] = self._call(name)
        elif isinstance(name, str):
            self.__dict__[name] = self._call(name)
        elif isinstance(name, list):
            for n in name:
                self.__dict__[n] = self._call(n)

    def _call(self, name):
        """
        Helper function for calling callback functions.

        Parameters
        ----------
        name : str
            attribute name to be updated

        Returns
        -------
        callback result
        """
        if name not in self._callbacks:
            return None
        else:
            if callable(self._callbacks[name]):
                return self._callbacks[name]()
            else:
                return self._callbacks[name]


class ModelData:
    r"""
    Class for holding parameter data for a model.

    This class is designed to hold the parameter data separately from model equations.
    Models should inherit this class to define the parameters from input files.

    Inherit this class to create the specific class for holding input parameters for a new model.
    The recommended name for the derived class is the model name with ``Data``. For example, data for `GENCLS`
    should be named `GENCLSData`.

    Parameters should be defined in the ``__init__`` function of the derived class.

    Refer to :py:mod:`andes.core.param` for available parameter types.

    Attributes
    ----------
    cache
        A cache instance for different views of the internal data.

    flags : dict
        Flags to control the routine and functions that get called. If the model is using user-defined
        numerical calls, set `f_num`, `g_num` and `j_num` properly.

    Notes
    -----
    Three default parameters are pre-defined in ``ModelData``
    and will be inherited by all models. They are

    - ``idx``, unique device idx of type :py:class:`andes.core.param.DataParam`
    - ``u``, connection status of type :py:class:`andes.core.param.NumParam`
    - ``name``, (device name of type :py:class:`andes.core.param.DataParam`

    In rare cases one does not want to define these three parameters,
    one can pass `three_params=True` to the constructor of ``ModelData``.

    Examples
    --------
    If we want to build a class ``PQData`` (for static PQ load) with three parameters, `Vn`, `p0`
    and `q0`, we can use the following ::

        from andes.core.model import ModelData, Model
        from andes.core.param import IdxParam, NumParam

        class PQData(ModelData):
            super().__init__()
            self.Vn = NumParam(default=110,
                               info="AC voltage rating",
                               unit='kV', non_zero=True,
                               tex_name=r'V_n')
            self.p0 = NumParam(default=0,
                               info='active power load in system base',
                               tex_name=r'p_0', unit='p.u.')
            self.q0 = NumParam(default=0,
                               info='reactive power load in system base',
                               tex_name=r'q_0', unit='p.u.')

    In this example, all the three parameters are defined as
    :py:class:`andes.core.param.NumParam`.
    In the full `PQData` class, other types of parameters also exist.
    For example, to store the idx of `owner`, `PQData` uses ::

        self.owner = IdxParam(model='Owner', info="owner idx")

    """

    def __init__(self, *args, three_params=True, **kwargs):
        self.params = OrderedDict()
        self.num_params = OrderedDict()
        self.idx_params = OrderedDict()
        self.timer_params = OrderedDict()
        self.n = 0
        self.uid = {}

        if not hasattr(self, 'cache'):
            self.cache = ModelCache()
        self.cache.add_callback('dict', self.as_dict)
        self.cache.add_callback('dict_in', lambda: self.as_dict(True))
        self.cache.add_callback('df', self.as_df)
        self.cache.add_callback('df_in', self.as_df_in)

        if three_params is True:
            self.idx = DataParam(info='unique device idx')
            self.u = NumParam(default=1, info='connection status', unit='bool', tex_name='u')
            self.name = DataParam(info='device name')

    def __len__(self):
        return self.n

    def __setattr__(self, key, value):
        if isinstance(value, BaseParam):
            value.owner = self
            if not value.name:
                value.name = key

            if key in self.__dict__:
                logger.warning("%s: redefining <%s>. This is likely a modeling error.",
                               self.class_name, key)

            self.params[key] = value

        if isinstance(value, NumParam):
            self.num_params[key] = value
        elif isinstance(value, IdxParam):
            self.idx_params[key] = value

        # `TimerParam` is a subclass of `NumParam` and thus tested separately
        if isinstance(value, TimerParam):
            self.timer_params[key] = value

        super(ModelData, self).__setattr__(key, value)

    def add(self, **kwargs):
        """
        Add a device (an instance) to this model.

        Warnings
        --------
        This function is not intended to be used directly. Use the ``add`` method from System so that the index
        can be registered correctly.

        Parameters
        ----------
        kwargs
            model parameters are collected into the kwargs dictionary
        """
        idx = kwargs['idx']
        self.uid[idx] = self.n
        self.n += 1
        if "name" in self.params and kwargs.get("name") is None:
            kwargs["name"] = idx

        if "idx" not in self.params:
            kwargs.pop("idx")

        for name, instance in self.params.items():
            value = kwargs.pop(name, None)
            instance.add(value)
        if len(kwargs) > 0:
            logger.warning(f'{self.__class__.__name__}: Unused data {kwargs}')

    def as_dict(self, vin=False):
        """
        Export all parameters as a dict.

        Returns
        -------
        dict
            a dict with the keys being the `ModelData` parameter names
            and the values being an array-like of data in the order of adding.
            An additional `uid` key is added with the value default to range(n).
        """
        out = dict()
        out['uid'] = np.arange(self.n)

        for name, instance in self.params.items():
            # skip non-exported parameters
            if instance.export is False:
                continue

            out[name] = instance.v

            # use the original input if `vin` is True
            if (vin is True) and hasattr(instance, 'vin') and (instance.vin is not None):
                out[name] = instance.vin

            conv = instance.oconvert
            if conv is not None:
                out[name] = np.array([conv(item) for item in out[name]])

        return out

    def as_df(self):
        """
        Export all parameters as a `pandas.DataFrame` object.
        This function utilizes `as_dict` for preparing data.

        Returns
        -------
        DataFrame
            A dataframe containing all model data. An `uid` column is added.
        """
        out = pd.DataFrame(self.as_dict()).set_index('uid')

        return out

    def as_df_in(self):
        """
        Export all parameters from original input (``vin``) as a `pandas.DataFrame`.
        This function utilizes `as_dict` for preparing data.

        Returns
        -------
        DataFrame
            A :py:class:`pandas.DataFrame` containing all model data. An `uid` column is prepended.
        """
        out = pd.DataFrame(self.as_dict(vin=True)).set_index('uid')

        return out

    def find_param(self, prop):
        """
        Find params with the given property and return in an OrderedDict.

        Parameters
        ----------
        prop : str
            Property name

        Returns
        -------
        OrderedDict
        """
        out = OrderedDict()
        for name, instance in self.params.items():
            if instance.get_property(prop) is True:
                out[name] = instance

        return out

    def find_idx(self, keys, values, allow_none=False, default=False):
        """
        Find `idx` of devices whose values match the given pattern.

        Parameters
        ----------
        keys : str, array-like, Sized
            A string or an array-like of strings containing the names of parameters for the search criteria
        values : array, array of arrays, Sized
            Values for the corresponding key to search for. If keys is a str, values should be an array of
            elements. If keys is a list, values should be an array of arrays, each corresponds to the key.
        allow_none : bool, Sized
            Allow key, value to be not found. Used by groups.
        default : bool
            Default idx to return if not found (missing)

        Returns
        -------
        list
            indices of devices
        """
        if isinstance(keys, str):
            keys = (keys,)
            if not isinstance(values, (int, float, str, np.float64)) and not isinstance(values, Iterable):
                raise ValueError(f"value must be a string, scalar or an iterable, got {values}")

            elif len(values) > 0 and not isinstance(values[0], Iterable):
                values = (values,)

        elif isinstance(keys, Sized):
            if not isinstance(values, Iterable):
                raise ValueError(f"value must be an iterable, got {values}")

            elif len(values) > 0 and not isinstance(values[0], Iterable):
                raise ValueError(f"if keys is an iterable, values must be an iterable of iterables. got {values}")

            if len(keys) != len(values):
                raise ValueError("keys and values must have the same length")

        v_attrs = [self.__dict__[key].v for key in keys]

        idxes = []
        for v_search in zip(*values):
            v_idx = None
            for pos, v_attr in enumerate(zip(*v_attrs)):
                if all([i == j for i, j in zip(v_search, v_attr)]):
                    v_idx = self.idx.v[pos]
                    break
            if v_idx is None:
                if allow_none is False:
                    raise IndexError(f'{list(keys)}={v_search} not found in {self.class_name}')
                else:
                    v_idx = default

            idxes.append(v_idx)

        return idxes


class ModelCall:
    """
    Class for storing generated function calls and Jacobians.
    """

    def __init__(self):
        self.md5 = ''

        # `f` and `g` are callables generated by lambdify that take positional args
        self.f = None
        self.g = None
        self.j = dict()
        self.s = OrderedDict()

        # `f_args` and `g_args` are the arg names
        self.f_args = list()
        self.g_args = list()
        self.j_args = dict()
        self.s_args = OrderedDict()

        self.init = OrderedDict()

        self.ijac = defaultdict(list)
        self.jjac = defaultdict(list)
        self.vjac = defaultdict(list)

    def clear_ijv(self):
        for jname in jac_names:
            for jtype in jac_types:
                self.ijac[jname + jtype] = list()
                self.jjac[jname + jtype] = list()
                self.vjac[jname + jtype] = list()

    def append_ijv(self, j_full_name, ii, jj, vv):
        if not isinstance(ii, int):
            raise ValueError("i index must be an integer")
        if not isinstance(jj, int):
            raise ValueError("j index must be an integer")
        if not isinstance(vv, (int, float)) and (not callable(vv)):
            raise ValueError("v must be a number or a callable")

        self.ijac[j_full_name].append(ii)
        self.jjac[j_full_name].append(jj)
        self.vjac[j_full_name].append(vv)

    def zip_ijv(self, j_full_name):
        """
        Return a zipped iterator for the rows, cols and vals for the specified matrix name.
        """
        return zip(self.ijac[j_full_name],
                   self.jjac[j_full_name],
                   self.vjac[j_full_name])


class Model:
    r"""
    Base class for power system DAE models.


    After subclassing `ModelData`, subclass `Model`` to complete a DAE model.
    Subclasses of `Model` defines DAE variables, services, and other types of parameters,
    in the constructor ``__init__``.

    Attributes
    ----------
    num_params : OrderedDict
        {name: instance} of numerical parameters, including internal
        and external ones

    Examples
    --------
    Take the static PQ as an example, the subclass of `Model`, `PQ`, should looks like ::

        class PQ(PQData, Model):
            def __init__(self, system, config):
                PQData.__init__(self)
                Model.__init__(self, system, config)

    Since `PQ` is calling the base class constructors, it is meant to be the final class and not further
    derived.
    It inherits from `PQData` and `Model` and must call constructors in the order of `PQData` and `Model`.
    If the derived class of `Model` needs to be further derived, it should only derive from `Model`
    and use a name ending with `Base`. See :py:class:`andes.models.synchronous.GENBASE`.

    Next, in `PQ.__init__`, set proper flags to indicate the routines in which the model will be used ::

        self.flags.update({'pflow': True})

    Currently, flags `pflow` and `tds` are supported. Both are `False` by default, meaning the model is
    neither used in power flow nor time-domain simulation. **A very common pitfall is forgetting to set the flag**.

    Next, the group name can be provided. A group is a collection of models with common parameters and variables.
    Devices idx of all models in the same group must be unique. To provide a group name, use ::

        self.group = 'StaticLoad'

    The group name must be an existing class name in :py:mod:`andes.models.group`.
    The model will be added to the specified group and subject to the variable and parameter policy of the
    group.
    If not provided with a group class name, the model will be placed in the `Undefined` group.

    Next, additional configuration flags can be added.
    Configuration flags for models are load-time variables specifying the behavior of a model.
    It can be exported to an `andes.rc` file and automatically loaded when creating the `System`.
    Configuration flags can be used in equation strings, as long as they are numerical values.
    To add config flags, use ::

        self.config.add(OrderedDict((('pq2z', 1), )))

    It is recommended to use `OrderedDict` instead of `dict`, although the syntax is verbose.
    Note that booleans should be provided as integers (1, or 0), since `True` or `False` is interpreted as
    a string when loaded from the `rc` file and will cause an error.

    Next, it's time for variables and equations! The `PQ` class does not have internal variables itself.
    It uses its `bus` parameter to fetch the corresponding `a` and `v` variables of buses.
    Equation wise, it imposes an active power and a reactive power load equation.

    To define external variables from `Bus`, use ::

            self.a = ExtAlgeb(model='Bus', src='a',
                              indexer=self.bus, tex_name=r'\theta')
            self.v = ExtAlgeb(model='Bus', src='v',
                              indexer=self.bus, tex_name=r'V')

    Refer to the subsection Variables for more details.

    The simplest `PQ` model will impose constant P and Q, coded as ::

            self.a.e_str = "u * p"
            self.v.e_str = "u * q"

    where the `e_str` attribute is the equation string attribute. `u` is the connectivity status.
    Any parameter, config, service or variables can be used in equation strings.

    Three additional scalars can be used in equations:
    - ``dae_t`` for the current simulation time can be used if the model has flag `tds`.
    - ``sys_f`` for system frequency (from ``system.config.freq``).
    - ``sys_mva`` for system base mva (from ``system.config.mva``).

    The above example is overly simplified. Our `PQ` model wants a feature to switch itself to
    a constant impedance if the voltage is out of the range `(vmin, vmax)`.
    To implement this, we need to introduce a discrete component called `Limiter`, which yields three arrays
    of binary flags, `zi`, `zl`, and `zu` indicating in range, below lower limit, and above upper limit,
    respectively.

    First, create an attribute `vcmp` as a `Limiter` instance ::

            self.vcmp = Limiter(u=self.v, lower=self.vmin, upper=self.vmax,
                                 enable=self.config.pq2z)

    where `self.config.pq2z` is a flag to turn this feature on or off.
    After this line, we can use `vcmp_zi`, `vcmp_zl`, and `vcmp_zu` in other equation strings. ::

            self.a.e_str = "u * (p0 * vcmp_zi + " \
                           "p0 * vcmp_zl * (v ** 2 / vmin ** 2) + " \
                           "p0 * vcmp_zu * (v ** 2 / vmax ** 2))"

            self.v.e_str = "u * (q0 * vcmp_zi + " \
                           "q0 * vcmp_zl * (v ** 2 / vmin ** 2) + "\
                           "q0 * vcmp_zu * (v ** 2 / vmax ** 2))"

    Note that `PQ.a.e_str` can use the three variables from `vcmp` even before defining `PQ.vcmp`, as long as
    `PQ.vcmp` is defined, because `vcmp_zi` is just a string literal in `e_str`.

    The two equations above implements a piecewise power injection equation. It selects the original power demand
    if within range, and uses the calculated power when out of range.

    Finally, to let ANDES pick up the model, the model name needs to be added to `models/__init__.py`.
    Follow the examples in the `OrderedDict`, where the key is the file name, and the value is the class name.

    Notes
    -----
    To modify parameters or services use ``set()``, which writes directly to the given attribute,
    or ``alter()``, which converts parameters to system base like that for input data.

    """

    def __init__(self, system=None, config=None):
        self.system = system

        # duplicate attributes from ModelData. Keep for now.
        self.n = 0
        self.group = 'Undefined'

        if not hasattr(self, 'num_params'):
            self.num_params = OrderedDict()
        if not hasattr(self, 'cache'):
            self.cache = ModelCache()

        # variables
        self.states = OrderedDict()  # internal states
        self.states_ext = OrderedDict()  # external states
        self.algebs = OrderedDict()  # internal algebraic variables
        self.algebs_ext = OrderedDict()  # external algebraic vars
        self.vars_decl_order = OrderedDict()  # variable in the order of declaration

        self.params_ext = OrderedDict()  # external parameters

        self.discrete = OrderedDict()  # discrete comp.
        self.blocks = OrderedDict()  # blocks

        self.services = OrderedDict()  # service/temporary variables
        self.services_var = OrderedDict()  # variable services updated each step/iter
        self.services_post = OrderedDict()  # post-initialization storage services
        self.services_icheck = OrderedDict()  # post-initialization check services
        self.services_ref = OrderedDict()  # BackRef
        self.services_fnd = OrderedDict()  # services to find/add devices
        self.services_ext = OrderedDict()  # external services (to be retrieved)
        self.services_ops = OrderedDict()  # operational services (for special usages)

        self.tex_names = OrderedDict((('dae_t', 't_{dae}'),
                                      ('sys_f', 'f_{sys}'),
                                      ('sys_mva', 'S_{b,sys}')
                                      ))

        # Model behavior flags
        self.flags = ModelFlags()

        # `in_use` is used by models with `BackRef` when not reference
        self.in_use = True  # True if this model is in use, False removes this model from all calls

        self.config = Config(name=self.class_name)  # `config` that can be exported
        if config is not None:
            self.config.load(config)

        self.calls = ModelCall()  # callback and LaTeX string storage
        self.triplets = JacTriplet()  # Jacobian triplet storage
        self.syms = SymProcessor(self)  # symbolic processor instance
        self.docum = Documenter(self)

        # cached class attributes
        self.cache.add_callback('all_vars', self._all_vars)
        self.cache.add_callback('iter_vars', self._iter_vars)
        self.cache.add_callback('all_vars_names', self._all_vars_names)
        self.cache.add_callback('all_params', self._all_params)
        self.cache.add_callback('all_params_names', self._all_params_names)
        self.cache.add_callback('algebs_and_ext', self._algebs_and_ext)
        self.cache.add_callback('states_and_ext', self._states_and_ext)
        self.cache.add_callback('services_and_ext', self._services_and_ext)
        self.cache.add_callback('vars_ext', self._vars_ext)
        self.cache.add_callback('vars_int', self._vars_int)
        self.cache.add_callback('v_getters', self._v_getters)
        self.cache.add_callback('v_adders', self._v_adders)
        self.cache.add_callback('v_setters', self._v_setters)
        self.cache.add_callback('e_adders', self._e_adders)
        self.cache.add_callback('e_setters', self._e_setters)

        self._input = OrderedDict()    # cached dictionary of inputs
        self._input_z = OrderedDict()  # discrete flags in an OrderedDict
        self._rhs_f = OrderedDict()    # RHS of external f
        self._rhs_g = OrderedDict()    # RHS of external g

        self.f_args = []
        self.g_args = []   # argument value lists
        self.j_args = dict()
        self.s_args = OrderedDict()

    def _register_attribute(self, key, value):
        """
        Register a pair of attributes to the model instance.

        Called within ``__setattr__``, this is where the magic happens.
        Subclass attributes are automatically registered based on the variable type.
        Block attributes will be exported and registered recursively.
        """
        if isinstance(value, Algeb):
            self.algebs[key] = value
        elif isinstance(value, ExtAlgeb):
            self.algebs_ext[key] = value
        elif isinstance(value, State):
            self.states[key] = value
        elif isinstance(value, ExtState):
            self.states_ext[key] = value
        elif isinstance(value, ExtParam):
            self.params_ext[key] = value
        elif isinstance(value, Discrete):
            self.discrete[key] = value
        elif isinstance(value, ConstService):  # services with only `v_str`
            self.services[key] = value
            # store VarService in an additional dict
            if isinstance(value, VarService):
                self.services_var[key] = value
            elif isinstance(value, PostInitService):
                self.services_post[key] = value
        elif isinstance(value, DeviceFinder):
            self.services_fnd[key] = value
        elif isinstance(value, BackRef):
            self.services_ref[key] = value
        elif isinstance(value, ExtService):
            self.services_ext[key] = value
        elif isinstance(value, (NumRepeat, NumReduce, NumSelect,
                                FlagValue, RandomService,
                                SwBlock,
                                ParamCalc, Replace, ApplyFunc)):
            self.services_ops[key] = value
        elif isinstance(value, InitChecker):
            self.services_icheck[key] = value
        elif isinstance(value, Block):
            self.blocks[key] = value
            # pull in sub-variables from control blocks
            if value.namespace == 'local':
                prepend = value.name + '_'
                tex_append = value.tex_name
            else:
                prepend = ''
                tex_append = ''

            for var_name, var_instance in value.export().items():
                var_instance.name = f'{prepend}{var_name}'
                var_instance.tex_name = f'{var_instance.tex_name}_{{{tex_append}}}'
                self.__setattr__(var_instance.name, var_instance)

    def _check_attribute(self, key, value):
        """
        Check the attribute pair for valid names.

        This function assigns `owner` to the model itself, assigns the name and tex_name.
        """
        if isinstance(value, (BaseVar, BaseService, Discrete, Block)):
            if not value.owner:
                value.owner = self
            if not value.name:
                value.name = key
            if not value.tex_name:
                value.tex_name = key
            if key in self.__dict__:
                logger.warning(f"{self.class_name}: redefinition of member <{key}>. Likely a modeling error.")

    def __setattr__(self, key, value):
        self._check_attribute(key, value)

        # store the variable declaration order
        if isinstance(value, BaseVar):
            value.id = len(self._all_vars())  # NOT in use yet
            self.vars_decl_order[key] = value

        self._register_attribute(key, value)

        super(Model, self).__setattr__(key, value)

    def idx2uid(self, idx):
        """
        Convert idx to the 0-indexed unique index.

        Parameters
        ----------
        idx : array-like, numbers, or str
            idx of devices

        Returns
        -------
        list
            A list containing the unique indices of the devices
        """
        if idx is None:
            logger.debug("idx2uid returned None for idx None")
            return None
        if isinstance(idx, (float, int, str, np.int32, np.int64, np.float64)):
            return self._one_idx2uid(idx)
        elif isinstance(idx, Iterable):
            if len(idx) > 0 and isinstance(idx[0], (list, np.ndarray)):
                idx = list_flatten(idx)
            return [self._one_idx2uid(i) if i is not None else None
                    for i in idx]
        else:
            raise NotImplementedError(f'Unknown idx type {type(idx)}')

    def _one_idx2uid(self, idx):
        """
        Helper function for checking if an idx exist and
        converting it to uid.
        """

        if idx not in self.uid:
            raise KeyError("<%s>: device not exist with idx=%s." %
                           (self.class_name, idx))

        return self.uid[idx]

    def get(self, src: str, idx, attr: str = 'v', allow_none=False, default=0.0):
        """
        Get the value of an attribute of a model property.

        The return value is ``self.<src>.<attr>[idx]``

        Parameters
        ----------
        src : str
            Name of the model property
        idx : str, int, float, array-like
            Indices of the devices
        attr : str, optional, default='v'
            The attribute of the property to get.
            ``v`` for values, ``a`` for address, and ``e`` for equation value.
        allow_none : bool
            True to allow None values in the indexer
        default : float
            If `allow_none` is true, the default value to use for None indexer.

        Returns
        -------
        array-like
            ``self.<src>.<attr>[idx]``

        """
        uid = self.idx2uid(idx)
        if isinstance(self.__dict__[src].__dict__[attr], list):
            if isinstance(uid, Iterable):
                if not allow_none and (uid is None or None in uid):
                    raise KeyError('None not allowed in uid/idx. Enable through '
                                   '`allow_none` and provide a `default` if needed.')
                return [self.__dict__[src].__dict__[attr][i] if i is not None else default
                        for i in uid]

        return self.__dict__[src].__dict__[attr][uid]

    def set(self, src, idx, attr, value):
        """
        Set the value of an attribute of a model property.

        Performs ``self.<src>.<attr>[idx] = value``.

        Parameters
        ----------
        src : str
            Name of the model property
        idx : str, int, float, array-like
            Indices of the devices
        attr : str, optional, default='v'
            The internal attribute of the property to get.
            ``v`` for values, ``a`` for address, and ``e`` for equation value.
        value : array-like
            New values to be set

        Returns
        -------
        bool
            True when successful.
        """
        uid = self.idx2uid(idx)
        self.__dict__[src].__dict__[attr][uid] = value
        return True

    def alter(self, src, idx, value):
        """
        Alter input parameter or service values.

        If operates on a parameter, the input should be in the same
        base as that in the input file. This function will convert
        the new value to system-base per unit.

        Parameters
        ----------
        src : str
            The parameter name to alter
        idx : str, float, int
            The device to alter
        value : float
            The desired value
        """
        if hasattr(self.__dict__[src], 'vin'):
            self.set(src, idx, 'vin', value)
            self.__dict__[src].v[:] = self.__dict__[src].vin * self.__dict__[src].pu_coeff
        else:
            self.set(src, idx, 'v', value)

    def get_inputs(self, refresh=False):
        """
        Get an OrderedDict of the inputs to the numerical function calls.

        Parameters
        ----------
        refresh : bool
            Refresh the values in the dictionary.
            This is only used when the memory address of arrays changed.
            After initialization, all array assignments are inplace.
            To avoid overhead, refresh should not be used after initialization.

        Returns
        -------
        OrderedDict
            The input name and value array pairs in an OrderedDict

        Notes
        -----
        `dae.t` is now a numpy.ndarray which has stable memory.
        There is no need to refresh `dat_t` in this version.

        """
        if len(self._input) == 0 or refresh:
            self.refresh_inputs()
            self.refresh_inputs_arg()

        return self._input

    def refresh_inputs(self):
        """
        This is the helper function to refresh inputs.

        The functions collects objects into OrderedDict and store to `self._input` and `self._input_z`.

        Returns
        -------
        None

        """
        # The order of inputs: `all_params` and then `all_vars`, finally `config`
        # the below sequence should correspond to `self.cache.all_params_names`
        for instance in self.num_params.values():
            self._input[instance.name] = instance.v

        for instance in self.services.values():
            self._input[instance.name] = instance.v

        for instance in self.services_ext.values():
            self._input[instance.name] = instance.v

        for instance in self.services_ops.values():
            self._input[instance.name] = instance.v

        # discrete flags
        for instance in self.discrete.values():
            for name, val in zip(instance.get_names(), instance.get_values()):
                self._input[name] = val
                self._input_z[name] = val

        # append all variable values
        for instance in self.cache.all_vars.values():
            self._input[instance.name] = instance.v

        # append config variables
        for key, val in self.config.as_dict(refresh=True).items():
            self._input[key] = np.array(val)

        # update`dae_t` and `sys_f`
        self._input['dae_t'] = self.system.dae.t
        self._input['sys_f'] = self.system.config.freq
        self._input['sys_mva'] = self.system.config.mva

    def refresh_inputs_arg(self):
        """
        Refresh inputs for each function with individual argument list.
        """
        self.f_args = list()
        self.g_args = list()
        self.j_args = dict()
        self.s_args = OrderedDict()

        self.f_args = [self._input[arg] for arg in self.calls.f_args]
        self.g_args = [self._input[arg] for arg in self.calls.g_args]
        for name in self.calls.j:
            self.j_args[name] = [self._input[arg] for arg in self.calls.j_args[name]]
        for name in self.calls.s_args:
            self.s_args[name] = [self._input[arg] for arg in self.calls.s_args[name]]

    def l_update_var(self, dae_t, *args, niter=None, err=None, **kwargs):
        """
        Call the ``check_var`` method of discrete components to update the internal status flags.

        The function is variable-dependent and should be called before updating equations.

        Returns
        -------
        None
        """
        for instance in self.discrete.values():
            if instance.has_check_var:
                instance.check_var(dae_t=dae_t, niter=niter, err=err)

    def l_check_eq(self):
        """
        Call the ``check_eq`` method of discrete components to update equation-dependent flags.

        This function should be called after equation updates.
        AntiWindup limiters use it to append pegged states to the ``x_set`` list.

        Returns
        -------
        None
        """
        for instance in self.discrete.values():
            if instance.has_check_eq:
                instance.check_eq()

    def s_update(self):
        """
        Update service equation values.

        This function is only evaluated at initialization.
        Service values are updated sequentially.
        The ``v`` attribute of services will be assigned at a new memory address.
        """
        for name, instance in self.services.items():
            if name in self.calls.s:
                func = self.calls.s[name]
                if callable(func):
                    self.get_inputs(refresh=True)
                    # NOTE: use new assignment due to possible size change
                    #   Always make a copy and make the RHS a 1-d array
                    instance.v = np.ravel(np.array(func(*self.s_args[name])))
                else:
                    instance.v = np.ravel(np.array(func))

                # convert to an array if the return of lambda function is a scalar
                if isinstance(instance.v, (int, float)):
                    instance.v = np.ones(self.n) * instance.v
                elif isinstance(instance.v, np.ndarray) and len(instance.v) == 1:
                    instance.v = np.ones(self.n) * instance.v

            # --- Very Important ---
            # the numerical call of a `ConstService` should only depend on previously
            #   evaluated variables.
            func = instance.v_numeric
            if func is not None and callable(func):
                kwargs = self.get_inputs(refresh=True)
                instance.v = func(**kwargs).copy()

        if self.flags.s_num is True:
            kwargs = self.get_inputs(refresh=True)
            self.s_numeric(**kwargs)

        # Block-level `s_numeric` not supported.
        self.get_inputs(refresh=True)

    def s_update_var(self):
        """
        Update VarService.
        """
        if len(self.services_var):
            kwargs = self.get_inputs()
            for name, instance in self.services_var.items():
                func = self.calls.s[name]
                if callable(func):
                    instance.v[:] = func(*self.s_args[name])

            # Apply individual `v_numeric`
                func = instance.v_numeric
                if func is not None and callable(func):
                    instance.v[:] = func(**kwargs)

        if self.flags.sv_num is True:
            kwargs = self.get_inputs()
            self.s_numeric_var(**kwargs)

        # Block-level `s_numeric_var` not supported.

    def s_update_post(self):
        """
        Update post-initialization services.
        """

        kwargs = self.get_inputs()
        if len(self.services_post):
            for name, instance in self.services_post.items():
                func = self.calls.s[name]
                if callable(func):
                    instance.v[:] = func(*self.s_args[name])

            for instance in self.services_post.values():
                func = instance.v_numeric
                if func is not None and callable(func):
                    instance.v[:] = func(**kwargs)

    def _init_wrap(self, x0, params):
        """
        A wrapper for converting the initialization equations into standard forms g(x) = 0, where x is an array.
        """
        vars_input = []
        for i, _ in enumerate(self.cache.iter_vars.values()):
            vars_input.append(x0[i * self.n: (i + 1) * self.n])

        ret = np.ravel(self.calls.init_std(vars_input, params))
        return ret

    def init_iter(self):
        """
        Solve the initialization equation using the Newton-Krylov method.
        """
        for instance in self.cache.iter_vars.values():
            instance.v[:] = instance.v0_iter

        inputs = self.get_inputs(refresh=True)

        iter_input = OrderedDict()
        non_iter_input = OrderedDict(inputs)  # include non-iter variables and other params/configs

        for name, _ in self.cache.iter_vars.items():
            iter_input[name] = inputs[name]
            non_iter_input.pop(name)

        iter_array = list(iter_input.values())
        non_iter_list = list(non_iter_input.values())

        for i in range(len(iter_array)):
            if isinstance(iter_array[i], (float, int, np.int64, np.float64)):
                iter_array[i] = np.ones(self.n) * iter_array[i]
            else:
                iter_array[i][:] = np.ones(self.n) * iter_array[i]

        iter_array = np.ravel(iter_array)

        def init_wrap(x0):
            return self._init_wrap(x0, non_iter_list)

        sol = newton_krylov(init_wrap, iter_array)

        for i, var in enumerate(self.cache.iter_vars.values()):
            var.v[:] = sol[i * self.n: (i + 1) * self.n]

    def store_sparse_pattern(self):
        """
        Store rows and columns of the non-zeros in the Jacobians for building the sparsity pattern.

        This function converts the internal 0-indexed equation/variable address to the numerical addresses for
        the loaded system.

        Calling sequence:
        For each Jacobian name, `fx`, `fy`, `gx` and `gy`, store by
        a) generated constant and variable Jacobians
        c) user-provided constant and variable Jacobians,
        d) user-provided block constant and variable Jacobians

        Notes
        -----
        If `self.n == 0`, skipping this function will avoid appending empty lists/arrays and
        non-empty values, which, as a combination, is not accepted by `kvxopt.spmatrix`.
        """

        self.triplets.clear_ijv()
        if self.n == 0:  # do not check `self.in_use` here
            return

        if self.flags.address is False:
            return

        # store model-level user-defined Jacobians
        if self.flags.j_num is True:
            self.j_numeric()

        # store and merge user-defined Jacobians in blocks
        for instance in self.blocks.values():
            if instance.flags.j_num is True:
                instance.j_numeric()
                self.triplets.merge(instance.triplets)

        # for all combinations of Jacobian names (fx, fxc, gx, gxc, etc.)
        for j_name in jac_full_names:
            for idx, val in enumerate(self.calls.vjac[j_name]):

                row_name, col_name = self._jac_eq_var_name(j_name, idx)
                row_idx = self.__dict__[row_name].a
                col_idx = self.__dict__[col_name].a

                if len(row_idx) != len(col_idx):
                    logger.error(f'row {row_name}, row_idx: {row_idx}')
                    logger.error(f'col {col_name}, col_idx: {col_idx}')
                    raise ValueError(f'{self.class_name}: non-matching row_idx and col_idx')

                # Note:
                # n_elem: number of elements in the equation or variable
                # It does not necessarily equal to the number of devices of the model
                # For example, `COI.omega_sub.n` depends on the number of generators linked to the COI
                # and is likely different from `COI.n`

                n_elem = self.__dict__[row_name].n

                if j_name[-1] == 'c':
                    value = val * np.ones(n_elem)
                else:
                    value = np.zeros(n_elem)

                self.triplets.append_ijv(j_name, row_idx, col_idx, value)

    def _jac_eq_var_name(self, j_name, idx):
        """
        Get the equation and variable name for a Jacobian type based on the absolute index.
        """
        var_names_list = list(self.cache.all_vars.keys())

        eq_names = {'f': var_names_list[:len(self.cache.states_and_ext)],
                    'g': var_names_list[len(self.cache.states_and_ext):]}

        row = self.calls.ijac[j_name][idx]
        col = self.calls.jjac[j_name][idx]

        try:
            row_name = eq_names[j_name[0]][row]  # where jname[0] is the equation name (f, g, r, t)
            col_name = var_names_list[col]
        except IndexError as e:
            logger.error("Generated code outdated. Run `andes prepare -i` to re-generate.")
            raise e

        return row_name, col_name

    def init(self, routine):
        """
        Numerical initialization of a model.

        Initialization sequence:
        1. Sequential initialization based on the order of definition
        2. Use Newton-Krylov method for iterative initialization
        3. Custom init
        """
        # evaluate `ConstService` and `VarService`
        self.s_update()

        # find out if variables need to be initialized for `routine`
        flag_name = routine + '_init'
        if not hasattr(self.flags, flag_name) or getattr(self.flags, flag_name) is None:
            do_init = getattr(self.flags, routine)
        else:
            do_init = getattr(self.flags, flag_name)

        logger.debug(f'{self.class_name} has {flag_name} = {do_init}')

        if do_init:

            for name, instance in self.vars_decl_order.items():
                if instance.v_str is None:
                    continue

                # for variables associated with limiters, limiters need to be evaluated
                # before variable initialization.
                # However, if any limit is hit, initialization is likely to fail.

                if instance.discrete is not None:
                    if not isinstance(instance.discrete, (list, tuple, set)):
                        dlist = (instance.discrete, )
                    else:
                        dlist = instance.discrete
                    for d in dlist:
                        d.check_var()

                kwargs = self.get_inputs(refresh=True)
                init_fun = self.calls.init[name]

                if callable(init_fun):
                    try:
                        instance.v[:] = init_fun(**kwargs)
                    except ValueError as e:
                        raise e
                    except TypeError as e:
                        raise e
                else:
                    instance.v[:] = init_fun

            # experimental: user Newton-Krylov solver for dynamic initialization
            # ----------------------------------------
            if self.flags.nr_iter:
                self.init_iter()
            # ----------------------------------------

            # call custom variable initializer after generated init
            kwargs = self.get_inputs(refresh=True)
            self.v_numeric(**kwargs)

        # call post initialization checking
        self.post_init_check()

        self.flags.initialized = True

    def get_init_order(self):
        """
        Get variable initialization order and send to `logger.info`.
        """
        out = []
        for name in self.vars_decl_order.keys():
            out.append(name)

        logger.info(f'Initialization order: \n{", ".join(out)}')

    def f_update(self):
        """
        Evaluate differential equations.

        Notes
        -----
        In-place equations: added to the corresponding DAE array.
        Non-inplace equations: in-place set to internal array to
        overwrite old values (and avoid clearing).
        """
        if callable(self.calls.f):
            f_ret = self.calls.f(*self.f_args)
            for i, var in enumerate(self.cache.states_and_ext.values()):
                if var.e_inplace:
                    var.e += f_ret[i]
                else:
                    var.e[:] = f_ret[i]

        kwargs = self.get_inputs()
        # user-defined numerical calls defined in the model
        if self.flags.f_num is True:
            self.f_numeric(**kwargs)

        # user-defined numerical calls in blocks
        for instance in self.blocks.values():
            if instance.flags.f_num is True:
                instance.f_numeric(**kwargs)

    def g_update(self):
        """
        Evaluate algebraic equations.
        """
        if callable(self.calls.g):
            g_ret = self.calls.g(*self.g_args)
            for i, var in enumerate(self.cache.algebs_and_ext.values()):
                if var.e_inplace:
                    var.e += g_ret[i]
                else:
                    var.e[:] = g_ret[i]

        kwargs = self.get_inputs()
        # numerical calls defined in the model
        if self.flags.g_num is True:
            self.g_numeric(**kwargs)

        # numerical calls in blocks
        for instance in self.blocks.values():
            if instance.flags.g_num is True:
                instance.g_numeric(**kwargs)

    def j_update(self):
        """
        Update Jacobian elements.

        Values are stored to ``Model.triplets[jname]``, where ``jname`` is a jacobian name.

        Returns
        -------
        None
        """
        for jname, jfunc in self.calls.j.items():
            ret = jfunc(*self.j_args[jname])

            for idx, fun in enumerate(self.calls.vjac[jname]):
                try:
                    self.triplets.vjac[jname][idx][:] = ret[idx]
                except ValueError as e:
                    row_name, col_name = self._jac_eq_var_name(jname, idx)
                    logger.error('%s shape error: j_idx=%s, d%s / d%s',
                                 jname, idx, row_name, col_name)

                    raise e
                except FloatingPointError as e:
                    row_name, col_name = self._jac_eq_var_name(jname, idx)
                    logger.error('%s eval error: j_idx=%s, d%s / d%s',
                                 jname, idx, row_name, col_name)

                    raise e

    def get_times(self):
        """
        Get event switch_times from `TimerParam`.

        Returns
        -------
        list
            A list containing all switching times defined in TimerParams
        """
        out = []
        if self.n > 0:
            for instance in self.timer_params.values():
                out.append(instance.v)

        return out

    def switch_action(self, dae_t):
        """
        Call the switch actions.

        Parameters
        ----------
        dae_t : float
            Current simulation time

        Returns
        -------
        None

        Warnings
        --------
        Timer exported from blocks are supposed to work
        but have not been tested.
        """
        for timer in self.timer_params.values():
            if timer.callback is not None:
                timer.callback(timer.is_time(dae_t))

    @property
    def class_name(self):
        """
        Return the class name
        """
        return self.__class__.__name__

    def _all_vars(self):
        """
        An OrderedDict of States, ExtStates, Algebs, ExtAlgebs
        """
        return OrderedDict(list(self.states.items()) +
                           list(self.states_ext.items()) +
                           list(self.algebs.items()) +
                           list(self.algebs_ext.items())
                           )

    def _iter_vars(self):
        """
        Variables to be iteratively initialized
        """
        all_vars = OrderedDict(self.cache.all_vars)
        for name, instance in self.cache.all_vars.items():
            if not instance.v_iter:
                all_vars.pop(name)
        return all_vars

    def _all_vars_names(self):
        out = []
        for instance in self.cache.all_vars.values():
            out += instance.get_names()
        return out

    def _all_params(self):
        # the service stuff should not be moved to variables.
        return OrderedDict(list(self.num_params.items()) +
                           list(self.services.items()) +
                           list(self.services_ext.items()) +
                           list(self.services_ops.items()) +
                           list(self.discrete.items())
                           )

    def _all_params_names(self):
        out = []
        for instance in self.cache.all_params.values():
            out += instance.get_names()
        return out

    def _algebs_and_ext(self):
        return OrderedDict(list(self.algebs.items()) +
                           list(self.algebs_ext.items()))

    def _states_and_ext(self):
        return OrderedDict(list(self.states.items()) +
                           list(self.states_ext.items()))

    def _services_and_ext(self):
        return OrderedDict(list(self.services.items()) +
                           list(self.services_ext.items()))

    def _vars_ext(self):
        return OrderedDict(list(self.states_ext.items()) +
                           list(self.algebs_ext.items()))

    def _vars_int(self):
        return OrderedDict(list(self.states.items()) +
                           list(self.algebs.items()))

    def _v_getters(self):
        out = OrderedDict()
        for name, var in self.cache.all_vars.items():
            if var.v_inplace:
                continue
            out[name] = var
        return out

    def _v_adders(self):
        out = OrderedDict()
        for name, var in self.cache.all_vars.items():
            if var.v_inplace is True:
                continue
            if var.v_str is None and var.v_iter is None:
                continue
            if var.v_setter is True:
                continue

            out[name] = var
        return out

    def _v_setters(self):
        out = OrderedDict()
        for name, var in self.cache.all_vars.items():
            if var.v_inplace is True:
                continue
            if var.v_str is None and var.v_iter is None:
                continue
            if var.v_setter is False:
                continue

            out[name] = var
        return out

    def _e_adders(self):
        out = OrderedDict()
        for name, var in self.cache.all_vars.items():
            if var.e_inplace is True:
                continue
            if var.e_str is None:
                continue
            if var.e_setter is True:
                continue

            out[name] = var
        return out

    def _e_setters(self):
        out = OrderedDict()
        for name, var in self.cache.all_vars.items():
            if var.e_inplace is True:
                continue
            if var.e_str is None:
                continue
            if var.e_setter is False:
                continue

            out[name] = var
        return out

    def set_in_use(self):
        """
        Set the `in_use` attribute. Called at the end of ``System.collect_ref``.

        This function is overloaded by models with `BackRef` to disable calls when no model is referencing.
        Models with no back references will have internal variable addresses assigned but external addresses
        being empty.

        For internal equations that has external variables, the row indices will be non-zeros, while the col
        indices will be empty, which causes an error when updating Jacobians.

        Setting `self.in_use` to False when `len(back_ref_instance.v) == 0` avoids this error. See COI.
        """
        self.in_use = True

    def list2array(self):
        """
        Convert all the value attributes ``v`` to NumPy arrays.

        Value attribute arrays should remain in the same address afterwards.
        Namely, all assignments to value array should be operated in place (e.g., with [:]).
        """

        for instance in self.num_params.values():
            instance.to_array()

        for instance in self.cache.services_and_ext.values():
            instance.assign_memory(self.n)

        for instance in self.discrete.values():
            instance.list2array(self.n)

    def a_reset(self):
        """
        Reset addresses to empty and reset flags.address to ``False``.
        """
        for var in self.cache.all_vars.values():
            var.reset()
        self.flags.address = False
        self.flags.initialized = False

    def e_clear(self):
        """
        Clear equation value arrays associated with all internal variables.
        """
        for instance in self.cache.all_vars.values():
            if instance.e_inplace:
                continue
            instance.e[:] = 0

    def v_numeric(self, **kwargs):
        """
        Custom variable initialization function.
        """
        pass

    def g_numeric(self, **kwargs):
        """
        Custom gcall functions. Modify equations directly.
        """
        pass

    def f_numeric(self, **kwargs):
        """
        Custom fcall functions. Modify equations directly.
        """
        pass

    def s_numeric(self, **kwargs):
        """
        Custom service value functions. Modify ``Service.v`` directly.
        """
        pass

    def s_numeric_var(self, **kwargs):
        """
        Custom variable service value functions. Modify ``VarService.v`` directly.

        This custom numerical function is evaluated at each step/iteration before equation update.
        """
        pass

    def j_numeric(self, **kwargs):
        """
        Custom numeric update functions.

        This function should append indices to `_ifx`, `_jfx`, and append anonymous functions to `_vfx`.
        It is only called once by `store_sparse_pattern`.
        """
        pass

    def doc(self, max_width=78, export='plain'):
        """
        Retrieve model documentation as a string.
        """
        return self.docum.get(max_width=max_width, export=export)

    def prepare(self, quick=False):
        """
        Symbolic processing and code generation.
        """
        logger.debug(f"Generating code for {self.class_name}")
        self.calls.md5 = self.get_md5()

        self.syms.generate_symbols()
        self.syms.generate_equations()
        self.syms.generate_services()
        self.syms.generate_jacobians()
        self.syms.generate_init()
        if self.system.config.save_pycode:
            self.syms.generate_pycode()
        if quick is False:
            self.syms.generate_pretty_print()

    def get_md5(self):
        """
        Return the md5 hash of concatenated equation strings.
        """
        import hashlib
        md5 = hashlib.md5()

        for name in self.cache.all_params.keys():
            md5.update(str(name).encode())

        for name in self.config.as_dict().keys():
            md5.update(str(name).encode())

        for name, item in self.cache.all_vars.items():
            md5.update(str(name).encode())

            if item.v_str is not None:
                md5.update(str(item.v_str).encode())
            if item.v_iter is not None:
                md5.update(str(item.v_iter).encode())
            if item.e_str is not None:
                md5.update(str(item.e_str).encode())
            if item.diag_eps is not None:
                md5.update(str(item.diag_eps).encode())

        for name, item in self.services.items():
            md5.update(str(name).encode())

            if item.v_str is not None:
                md5.update(str(item.v_str).encode())

        for name, item in self.discrete.items():
            md5.update(str(name).encode())
            md5.update(str(','.join(item.export_flags)).encode())

        return md5.hexdigest()

    def post_init_check(self):
        """
        Post init checking. Warns if values of `InitChecker` is not True.
        """
        self.get_inputs(refresh=True)

        if self.system.config.warn_abnormal:
            for name, item in self.services_icheck.items():
                item.check()

    def numba_jitify(self, parallel=False, cache=False):
        """
        Optionally convert `self.calls.f` and `self.calls.g` to
        JIT compiled functions.

        This function can be turned on by setting
        ``System.config.numba`` to ``1``.

        Warnings
        --------
        This feature is experimental and does not guarantee a speed up.
        In fact, the program will likely end up slower due to compilation.
        """
        if self.system.config.numba != 1:
            return

        if self.flags.jited is True:
            return

        self.calls.f = self._jitify_func_only(self.calls.f, parallel=parallel, cache=cache)
        self.calls.g = self._jitify_func_only(self.calls.g, parallel=parallel, cache=cache)

        for jname in self.calls.j:
            self.calls.j[jname] = self._jitify_func_only(self.calls.j[jname],
                                                         parallel=parallel, cache=cache)

        self.flags.jited = True

    def _jitify_func_only(self, func: Union[Callable, None], parallel=False, cache=False):
        try:
            import numba
        except ImportError:
            return

        if func is not None:
            return numba.jit(func, parallel=parallel, cache=cache)

    def __repr__(self):
        dev_text = 'device' if self.n == 1 else 'devices'

<<<<<<< HEAD
        return f'{self.class_name} ({self.n} {dev_text}) at {hex(id(self))}'


class SymProcessor:
    """
    A helper class for symbolic processing and code generation.

    Parameters
    ----------
    parent : Model
        The `Model` instance to document

    Attributes
    ----------
    xy : sympy.Matrix
        variables pretty print in the order of State, ExtState, Algeb, ExtAlgeb
    f : sympy.Matrix
        differential equations pretty print
    g : sympy.Matrix
        algebraic equations pretty print
    df : sympy.SparseMatrix
        df /d (xy) pretty print
    dg : sympy.SparseMatrix
        dg /d (xy) pretty print
    inputs_dict : OrderedDict
        All possible symbols in equations, including variables, parameters, discrete flags, and
        config flags. It has the same variables as what ``get_inputs()`` returns.
    vars_dict : OrderedDict
        variable-only symbols, which are useful when getting the Jacobian matrices.
    non_vars_dict : OrderedDict
        symbols in ``input_syms`` but not in ``var_syms``.

    """

    def __init__(self, parent):

        self.parent = parent
        # symbols that are input to lambda functions
        # including parameters, variables, services, configs, and scalars (dae_t, sys_f, sys_mva)
        self.inputs_dict = OrderedDict()
        self.lambdify_func = [dict(), 'numpy']

        self.vars_dict = OrderedDict()
        self.vars_int_dict = OrderedDict()
        self.iters_dict = OrderedDict()
        self.non_vars_dict = OrderedDict()  # inputs_dict - vars_dict
        self.non_iters_dict = OrderedDict()  # inputs_dict - iters_dict
        self.vars_list = list()

        self.f_list, self.g_list = list(), list()  # symbolic equations in lists
        self.f_matrix, self.g_matrix, self.s_matrix = list(), list(), list()  # equations in matrices

        # pretty print of variables
        self.xy = list()  # variables in the order of states, algebs
        self.f, self.g, self.s = list(), list(), list()
        self.df, self.dg = None, None

        # get references to the parent attributes
        self.calls = parent.calls
        self.cache = parent.cache
        self.config = parent.config
        self.class_name = parent.class_name
        self.tex_names = OrderedDict()

    def generate_init(self):
        """
        Generate lambda functions for initial values.
        """

        logger.debug(f'- Generating initializers for {self.class_name}')
        from sympy import sympify, lambdify, Matrix
        from sympy.printing import latex

        init_lambda_list = OrderedDict()
        init_latex = OrderedDict()
        init_seq_list = []
        init_g_list = []  # initialization equations in g(x, y) = 0 form

        input_syms_list = list(self.inputs_dict)

        for name, instance in self.cache.all_vars.items():
            if instance.v_str is None and instance.v_iter is None:
                init_latex[name] = ''
            else:
                if instance.v_str is not None:
                    sympified = sympify(instance.v_str, locals=self.inputs_dict)
                    self._check_expr_symbols(sympified)
                    lambdified = lambdify(input_syms_list, sympified, modules=self.lambdify_func)
                    init_lambda_list[name] = lambdified
                    init_latex[name] = latex(sympified.subs(self.tex_names))
                    init_seq_list.append(sympify(f'{instance.v_str} - {name}', locals=self.inputs_dict))

                if instance.v_iter is not None:
                    sympified = sympify(instance.v_iter, locals=self.inputs_dict)
                    self._check_expr_symbols(sympified)
                    init_g_list.append(sympified)
                    init_latex[name] = latex(sympified.subs(self.tex_names))

        self.init_seq = Matrix(init_seq_list)
        self.init_std = Matrix(init_g_list)
        self.init_dstd = Matrix([])
        if len(self.init_std) > 0:
            self.init_dstd = self.init_std.jacobian(list(self.vars_dict.values()))

        self.calls.init = init_lambda_list
        self.calls.init_latex = init_latex
        self.calls.init_std = lambdify((list(self.iters_dict), list(self.non_iters_dict)),
                                       self.init_std,
                                       modules=self.lambdify_func)

    def generate_symbols(self):
        """
        Generate symbols for symbolic equation generations.

        This function should run before other generate equations.

        Attributes
        ----------
        inputs_dict : OrderedDict
            name-symbol pair of all parameters, variables and configs

        vars_dict : OrderedDict
            name-symbol pair of all variables, in the order of (states_and_ext + algebs_and_ext)

        non_vars_dict : OrderedDict
            name-symbol pair of all non-variables, namely, (inputs_dict - vars_dict)

        """

        logger.debug(f'- Generating symbols for {self.class_name}')
        from sympy import Symbol, Matrix

        # clear symbols storage
        self.f_list, self.g_list = list(), list()
        self.f_matrix, self.g_matrix = Matrix([]), Matrix([])

        # process tex_names defined in model
        # -----------------------------------------------------------
        for key in self.parent.tex_names.keys():
            self.tex_names[key] = Symbol(self.parent.tex_names[key])
        for instance in self.parent.discrete.values():
            for name, tex_name in zip(instance.get_names(), instance.get_tex_names()):
                self.tex_names[name] = tex_name
        # -----------------------------------------------------------

        for var in self.cache.all_params_names:
            self.inputs_dict[var] = Symbol(var)

        for var in self.cache.all_vars_names:
            tmp = Symbol(var)
            self.vars_dict[var] = tmp
            self.inputs_dict[var] = tmp
            if var in self.cache.vars_int:
                self.vars_int_dict[var] = tmp
            if self.parent.__dict__[var].v_iter is not None:
                self.iters_dict[var] = tmp

        # store tex names defined in `self.config`
        for key in self.config.as_dict():
            tmp = Symbol(key)
            self.inputs_dict[key] = tmp
            if key in self.config.tex_names:
                self.tex_names[tmp] = Symbol(self.config.tex_names[key])

        # store tex names for pretty printing replacement later
        for var in self.inputs_dict:
            if var in self.parent.__dict__ and self.parent.__dict__[var].tex_name is not None:
                self.tex_names[Symbol(var)] = Symbol(self.parent.__dict__[var].tex_name)

        self.inputs_dict['dae_t'] = Symbol('dae_t')
        self.inputs_dict['sys_f'] = Symbol('sys_f')
        self.inputs_dict['sys_mva'] = Symbol('sys_mva')

        self.lambdify_func[0]['Indicator'] = lambda x: x
        self.lambdify_func[0]['imag'] = np.imag
        self.lambdify_func[0]['real'] = np.real

        # build ``non_vars_dict`` by removing ``vars_dict`` keys from a copy of ``inputs``
        self.non_vars_dict = OrderedDict(self.inputs_dict)
        self.non_iters_dict = OrderedDict(self.inputs_dict)
        for key in self.vars_dict:
            self.non_vars_dict.pop(key)
        for key in self.iters_dict:
            self.non_iters_dict.pop(key)

        self.vars_list = list(self.vars_dict.values())  # useful for ``.jacobian()``

    def _check_expr_symbols(self, expr):
        """
        Check if expression contains unknown symbols.
        """
        fs = expr.free_symbols
        for item in fs:
            if item not in self.inputs_dict.values():
                raise ValueError(f'{self.class_name} expression "{expr}" contains unknown symbol "{item}"')

        return fs

    def generate_equations(self):
        logger.debug(f'- Generating equations for {self.class_name}')
        from sympy import Matrix, sympify, lambdify, SympifyError

        self.f_list, self.g_list = list(), list()

        self.calls.f = None
        self.calls.g = None
        self.calls.f_args = list()
        self.calls.g_args = list()

        vars_list = [self.cache.states_and_ext, self.cache.algebs_and_ext]
        expr_list = [self.f_list, self.g_list]

        eqn_names = ['f', 'g']
        eqn_args = [self.calls.f_args, self.calls.g_args]

        for vlist, elist, ename, eargs in zip(vars_list, expr_list, eqn_names, eqn_args):
            sym_args = list()
            for name, instance in vlist.items():
                if instance.e_str is None:
                    elist.append(0)
                else:
                    try:
                        expr = sympify(instance.e_str, locals=self.inputs_dict)
                    except SympifyError as e:
                        logger.error('Error parsing equation "%s "for %s.%s',
                                     instance.e_str, instance.owner.class_name, name)
                        raise e
                    except TypeError as e:
                        logger.error('Error parsing equation "%s "for %s.%s',
                                     instance.e_str, instance.owner.class_name, name)
                        raise e

                    free_syms = self._check_expr_symbols(expr)

                    for s in free_syms:
                        if s not in sym_args:
                            sym_args.append(s)
                            eargs.append(str(s))

                    elist.append(expr)
            if len(elist) == 0 or not any(elist):  # `any`, not `all`
                self.calls.__dict__[ename] = None
            else:
                self.calls.__dict__[ename] = lambdify(sym_args, tuple(elist),
                                                      modules=self.lambdify_func)

        # convert to SymPy matrices
        self.f_matrix = Matrix(self.f_list)
        self.g_matrix = Matrix(self.g_list)

    def generate_services(self):
        """
        Generate calls for services, including ``ConstService``, ``VarService`` among others.
        """
        from sympy import Matrix, sympify, lambdify, SympifyError

        # convert service equations
        # Service equations are converted sequentially due to possible dependency
        s_args = OrderedDict()
        s_syms = OrderedDict()
        s_calls = OrderedDict()

        for name, instance in self.parent.services.items():
            if instance.v_str is not None:
                try:
                    expr = sympify(instance.v_str, locals=self.inputs_dict)
                except (SympifyError, TypeError) as e:
                    logger.error(f'Error parsing equation for {instance.owner.class_name}.{name}')
                    raise e
                self._check_expr_symbols(expr)
                s_syms[name] = expr
                s_args[name] = [str(i) for i in expr.free_symbols]
                s_calls[name] = lambdify(s_args[name], s_syms[name], modules=self.lambdify_func)
            else:
                s_syms[name] = 0
                s_args[name] = []
                s_calls[name] = 0

        self.s_matrix = Matrix(list(s_syms.values()))
        self.calls.s = s_calls
        self.calls.s_args = s_args

    def generate_jacobians(self):
        """
        Generate Jacobians and store to corresponding triplets.

        The internal indices of equations and variables are stored, alongside the lambda functions.

        For example, dg/dy is a sparse matrix whose elements are ``(row, col, val)``, where ``row`` and ``col``
        are the internal indices, and ``val`` is the numerical lambda function. They will be stored to

            row -> self.calls._igy
            col -> self.calls._jgy
            val -> self.calls._vgy

        """
        logger.debug(f'- Generating Jacobians for {self.class_name}')

        from sympy import SparseMatrix, lambdify, Matrix

        # clear storage
        self.df_syms, self.dg_syms = Matrix([]), Matrix([])
        self.calls.clear_ijv()

        # NOTE: SymPy does not allow getting the derivative of an empty array
        if len(self.g_matrix) > 0:
            self.dg_syms = self.g_matrix.jacobian(self.vars_list)

        if len(self.f_matrix) > 0:
            self.df_syms = self.f_matrix.jacobian(self.vars_list)

        self.df_sparse = SparseMatrix(self.df_syms)
        self.dg_sparse = SparseMatrix(self.dg_syms)

        vars_syms_list = list(self.vars_dict)
        algebs_and_ext_list = list(self.cache.algebs_and_ext)
        states_and_ext_list = list(self.cache.states_and_ext)

        fg_sparse = [self.df_sparse, self.dg_sparse]
        j_args = defaultdict(list)   # argument list for each jacobian call
        j_calls = defaultdict(list)  # jacobian functions (one for each type)

        for idx, eq_sparse in enumerate(fg_sparse):
            for item in eq_sparse.row_list():
                e_idx, v_idx, e_symbolic = item
                if idx == 0:
                    eq_name = states_and_ext_list[e_idx]
                else:
                    eq_name = algebs_and_ext_list[e_idx]

                var_name = vars_syms_list[v_idx]
                eqn = self.cache.all_vars[eq_name]    # `BaseVar` that corr. to the equation
                var = self.cache.all_vars[var_name]   # `BaseVar` that corr. to the variable
                jname = f'{eqn.e_code}{var.v_code}'

                # jac calls with all arguments and stored individually
                self.calls.append_ijv(jname, e_idx, v_idx, 0)

                free_syms = self._check_expr_symbols(e_symbolic)
                for fs in free_syms:
                    if fs not in j_args[jname]:
                        j_args[jname].append(fs)
                # j_args[jname].extend(free_syms)
                j_calls[jname].append(e_symbolic)

        for jname in j_calls:
            self.calls.j_args[jname] = [str(i) for i in j_args[jname]]
            self.calls.j[jname] = lambdify(j_args[jname], tuple(j_calls[jname]), modules=self.lambdify_func)

        # The for loop below is intended to add an epsilon small value to the diagonal of `gy`.
        # The user should take care of the algebraic equations by using `diag_eps` in `Algeb` definition

        for var in self.parent.cache.vars_int.values():
            if var.diag_eps == 0.0:
                continue

            elif var.diag_eps is True:
                eps = self.parent.system.config.diag_eps

            else:
                eps = var.diag_eps

            if var.e_code == 'g':
                eq_list = algebs_and_ext_list
            else:
                eq_list = states_and_ext_list

            e_idx = eq_list.index(var.name)
            v_idx = vars_syms_list.index(var.name)

            self.calls.append_ijv(f'{var.e_code}{var.v_code}c', e_idx, v_idx, eps)

    def generate_pretty_print(self):
        """
        Generate pretty print variables and equations.
        """
        logger.debug(f"- Generating pretty prints for {self.class_name}")
        from sympy import Matrix
        from sympy.printing import latex

        # equation symbols for pretty printing
        self.f, self.g = Matrix([]), Matrix([])

        self.xy = Matrix(list(self.vars_dict.values())).subs(self.tex_names)

        # get pretty printing equations by substituting symbols
        self.f = self.f_matrix.subs(self.tex_names)
        self.g = self.g_matrix.subs(self.tex_names)
        self.s = self.s_matrix.subs(self.tex_names)

        # store latex strings
        nx = len(self.f)
        ny = len(self.g)
        self.calls.x_latex = [latex(item) for item in self.xy[:nx]]
        self.calls.y_latex = [latex(item) for item in self.xy[nx:nx + ny]]

        self.calls.f_latex = [latex(item) for item in self.f]
        self.calls.g_latex = [latex(item) for item in self.g]
        self.calls.s_latex = [latex(item) for item in self.s]

        self.df = self.df_sparse.subs(self.tex_names)
        self.dg = self.dg_sparse.subs(self.tex_names)

    def generate_pycode(self):
        """
        Create output source code file for generated code. NOT WORKING NOW.
        """
        models_dir = os.path.join(get_dot_andes_path(), 'pycode')
        os.makedirs(models_dir, exist_ok=True)
        file_path = os.path.join(models_dir, f'{self.class_name}.py')

        header = \
            """from numpy import nan, pi, sin, cos, tan, sqrt, exp, select  # NOQA
from numpy import greater_equal, less_equal, greater, less  # NOQA


"""

        with open(file_path, 'w') as f:
            f.write(header)
            f.write(self._rename_func(self.calls.f, 'f_update'))
            f.write(self._rename_func(self.calls.g, 'g_update'))

            for jname in self.calls.j:
                f.write(self._rename_func(self.calls.j[jname], f'{jname}_update'))

    def _rename_func(self, func, func_name):
        """
        Rename the function name and return source code.

        This function does not check for name conflicts.
        Install `yapf` for optional code reformatting (takes extra processing time).
        """
        import inspect

        if func is None:
            return f"# empty {func_name}\n"

        src = inspect.getsource(func)
        src = src.replace("def _lambdifygenerated(", f"def {func_name}(")
        # remove `Indicator`
        src = src.replace("Indicator", "")

        if self.parent.system.config.yapf_pycode:
            try:
                from yapf.yapflib.yapf_api import FormatCode
                src = FormatCode(src, style_config='pep8')[0]  # drop the encoding `None`
            except ImportError:
                logger.warning("`yapf` not installed. Skipped code reformatting.")

        src += '\n'
        return src


class Documenter:
    """
    Helper class for documenting models.

    Parameters
    ----------
    parent : Model
        The `Model` instance to document
    """

    def __init__(self, parent):
        self.parent = parent
        self.system = parent.system
        self.class_name = parent.class_name
        self.config = parent.config
        self.cache = parent.cache
        self.params = parent.params
        self.services = parent.services
        self.discrete = parent.discrete
        self.blocks = parent.blocks

    def _param_doc(self, max_width=78, export='plain'):
        """
        Export formatted model parameter documentation as a string.

        Parameters
        ----------
        max_width : int, optional = 80
            Maximum table width. If export format is ``rest`` it will be unlimited.

        export : str, optional = 'plain'
            Export format, 'plain' for plain text, 'rest' for restructuredText.

        Returns
        -------
        str
            Tabulated output in a string
        """
        if len(self.params) == 0:
            return ''

        # prepare temporary lists
        names, units, class_names = list(), list(), list()
        info, defaults, properties = list(), list(), list()
        units_rest = list()

        for p in self.params.values():
            names.append(p.name)
            class_names.append(p.class_name)
            info.append(p.info if p.info else '')
            defaults.append(p.default if p.default is not None else '')
            units.append(f'{p.unit}' if p.unit else '')
            units_rest.append(f'*{p.unit}*' if p.unit else '')

            plist = []
            for key, val in p.property.items():
                if val is True:
                    plist.append(key)
            properties.append(','.join(plist))

        # symbols based on output format
        if export == 'rest':
            symbols = [item.tex_name for item in self.params.values()]
            symbols = math_wrap(symbols, export=export)
        else:
            symbols = [item.name for item in self.params.values()]

        plain_dict = OrderedDict([('Name', names),
                                  ('Description', info),
                                  ('Default', defaults),
                                  ('Unit', units),
                                  ('Properties', properties)])

        rest_dict = OrderedDict([('Name', names),
                                 ('Symbol', symbols),
                                 ('Description', info),
                                 ('Default', defaults),
                                 ('Unit', units_rest),
                                 ('Properties', properties)])

        # convert to rows and export as table
        return make_doc_table(title='Parameters',
                              max_width=max_width,
                              export=export,
                              plain_dict=plain_dict,
                              rest_dict=rest_dict)

    def _var_doc(self, max_width=78, export='plain'):
        # variable documentation
        if len(self.cache.all_vars) == 0:
            return ''

        names, symbols, units = list(), list(), list()
        properties, info = list(), list()
        units_rest, ty = list(), list()

        for p in self.cache.all_vars.values():
            names.append(p.name)
            ty.append(p.class_name)
            info.append(p.info if p.info else '')
            units.append(p.unit if p.unit else '')
            units_rest.append(f'*{p.unit}*' if p.unit else '')

            # collect properties
            all_properties = ['v_str', 'v_setter', 'e_setter', 'v_iter']
            plist = []
            for item in all_properties:
                if (p.__dict__[item] is not None) and (p.__dict__[item] is not False):
                    plist.append(item)
            properties.append(','.join(plist))

        # replace with latex math expressions if export is ``rest``
        if export == 'rest':
            call_store = self.system.calls[self.class_name]
            symbols = math_wrap(call_store.x_latex + call_store.y_latex, export=export)

        plain_dict = OrderedDict([('Name', names),
                                  ('Type', ty),
                                  ('Description', info),
                                  ('Unit', units),
                                  ('Properties', properties)])

        rest_dict = OrderedDict([('Name', names),
                                 ('Symbol', symbols),
                                 ('Type', ty),
                                 ('Description', info),
                                 ('Unit', units_rest),
                                 ('Properties', properties)])

        return make_doc_table(title='Variables (States + Algebraics)',
                              max_width=max_width,
                              export=export,
                              plain_dict=plain_dict,
                              rest_dict=rest_dict)

    def _init_doc(self, max_width=78, export='plain'):
        """
        Variable initialization docs.
        """
        if len(self.cache.all_vars) == 0:
            return ''

        names, symbols, ivs = list(), list(), list()
        ivs_rest, ty = list(), list()

        for p in self.cache.all_vars.values():
            names.append(p.name)
            ty.append(p.class_name)
            ivs.append(p.v_str if p.v_str else '')

        # replace with latex math expressions if export is ``rest``
        if export == 'rest':
            call_store = self.system.calls[self.class_name]
            symbols = math_wrap(call_store.x_latex + call_store.y_latex, export=export)
            ivs_rest = math_wrap(call_store.init_latex.values(), export=export)

        plain_dict = OrderedDict([('Name', names),
                                  ('Type', ty),
                                  ('Initial Value', ivs),
                                  ])

        rest_dict = OrderedDict([('Name', names),
                                 ('Symbol', symbols),
                                 ('Type', ty),
                                 ('Initial Value', ivs_rest),
                                 ])

        return make_doc_table(title='Variable Initialization Equations',
                              max_width=max_width,
                              export=export,
                              plain_dict=plain_dict,
                              rest_dict=rest_dict)

    def _eq_doc(self, max_width=78, export='plain', e_code=None):
        """
        Return equation documentation.
        """
        out = ''
        if len(self.cache.all_vars) == 0:
            return out

        if e_code is None:
            e_code = ('f', 'g')
        elif isinstance(e_code, str):
            e_code = (e_code,)

        e2full = {'f': 'Differential',
                  'g': 'Algebraic'}
        e2form = {'f': "T x' = f(x, y)",
                  'g': "0 = g(x, y)"}

        e2dict = {'f': self.cache.states_and_ext,
                  'g': self.cache.algebs_and_ext}
        for e_name in e_code:
            if len(e2dict[e_name]) == 0:
                continue

            names, symbols = list(), list()
            eqs, eqs_rest = list(), list()
            lhs_names, lhs_tex_names = list(), list()
            class_names = list()

            for p in e2dict[e_name].values():
                names.append(p.name)
                class_names.append(p.class_name)
                eqs.append(p.e_str if p.e_str else '')
                if e_name == 'f':
                    lhs_names.append(p.t_const.name if p.t_const else '')
                    lhs_tex_names.append(p.t_const.tex_name if p.t_const else '')

            plain_dict = OrderedDict([('Name', names),
                                      ('Type', class_names),
                                      (f'RHS of Equation "{e2form[e_name]}"', eqs),
                                      ])

            if export == 'rest':
                call_store = self.system.calls[self.class_name]
                e2var_sym = {'f': call_store.x_latex,
                             'g': call_store.y_latex}
                e2eq_sym = {'f': call_store.f_latex,
                            'g': call_store.g_latex}

                symbols = math_wrap(e2var_sym[e_name], export=export)
                eqs_rest = math_wrap(e2eq_sym[e_name], export=export)

            rest_dict = OrderedDict([('Name', names),
                                     ('Symbol', symbols),
                                     ('Type', class_names),
                                     (f'RHS of Equation "{e2form[e_name]}"', eqs_rest),
                                     ])

            if e_name == 'f':
                plain_dict['T (LHS)'] = lhs_names
                rest_dict['T (LHS)'] = math_wrap(lhs_tex_names, export=export)

            out += make_doc_table(title=f'{e2full[e_name]} Equations',
                                  max_width=max_width,
                                  export=export,
                                  plain_dict=plain_dict,
                                  rest_dict=rest_dict)

        return out

    def _service_doc(self, max_width=78, export='plain'):
        if len(self.services) == 0:
            return ''

        names, symbols = list(), list()
        eqs, eqs_rest, class_names = list(), list(), list()

        for p in self.services.values():
            names.append(p.name)
            class_names.append(p.class_name)
            symbols.append(p.tex_name if p.tex_name is not None else '')
            eqs.append(p.v_str if p.v_str else '')

        if export == 'rest':
            call_store = self.system.calls[self.class_name]
            symbols = math_wrap(symbols, export=export)
            eqs_rest = math_wrap(call_store.s_latex, export=export)

        plain_dict = OrderedDict([('Name', names),
                                  ('Equation', eqs),
                                  ('Type', class_names)])

        rest_dict = OrderedDict([('Name', names),
                                 ('Symbol', symbols),
                                 ('Equation', eqs_rest),
                                 ('Type', class_names)])

        return make_doc_table(title='Services',
                              max_width=max_width,
                              export=export,
                              plain_dict=plain_dict,
                              rest_dict=rest_dict)

    def _discrete_doc(self, max_width=78, export='plain'):
        if len(self.discrete) == 0:
            return ''

        names, symbols, info = list(), list(), list()
        class_names = list()

        for p in self.discrete.values():
            names.append(p.name)
            class_names.append(p.class_name)
            info.append(p.info if p.info else '')

        if export == 'rest':
            symbols = math_wrap([item.tex_name for item in self.discrete.values()], export=export)
        plain_dict = OrderedDict([('Name', names),
                                  ('Type', class_names),
                                  ('Info', info)])

        rest_dict = OrderedDict([('Name', names),
                                 ('Symbol', symbols),
                                 ('Type', class_names),
                                 ('Info', info)])

        return make_doc_table(title='Discrete',
                              max_width=max_width,
                              export=export,
                              plain_dict=plain_dict,
                              rest_dict=rest_dict)

    def _block_doc(self, max_width=78, export='plain'):
        """
        Documentation for blocks.
        """
        if len(self.blocks) == 0:
            return ''

        names, symbols, info = list(), list(), list()
        class_names = list()

        for p in self.blocks.values():
            names.append(p.name)
            class_names.append(p.class_name)
            info.append(p.info if p.info else '')

        if export == 'rest':
            symbols = math_wrap([item.tex_name for item in self.blocks.values()], export=export)

        plain_dict = OrderedDict([('Name', names),
                                  ('Type', class_names),
                                  ('Info', info)])

        rest_dict = OrderedDict([('Name', names),
                                 ('Symbol', symbols),
                                 ('Type', class_names),
                                 ('Info', info)])

        return make_doc_table(title='Blocks',
                              max_width=max_width,
                              export=export,
                              plain_dict=plain_dict,
                              rest_dict=rest_dict)

    def get(self, max_width=78, export='plain'):
        """
        Return the model documentation in table-formatted string.

        Parameters
        ----------
        max_width : int
            Maximum table width. Automatically et to 0 if format is ``rest``.
        export : str, ('plain', 'rest')
            Export format. Use fancy table if is ``rest``.

        Returns
        -------
        str
            A string with the documentations.
        """
        out = ''
        if export == 'rest':
            max_width = 0
            model_header = '-' * 80 + '\n'
            out += f'.. _{self.class_name}:\n\n'
        else:
            model_header = ''

        if export == 'rest':
            out += model_header + f'{self.class_name}\n' + model_header
            out += f'\nGroup {self.parent.group}_\n\n'
        else:
            out += model_header + f'Model <{self.class_name}> in Group <{self.parent.group}>\n' + model_header

        if self.__doc__ is not None:
            if self.parent.__doc__ is not None:
                out += self.parent.__doc__
            out += '\n'  # this fixes the indentation for the next line

        # add tables
        out += self._param_doc(max_width=max_width, export=export)
        out += self._var_doc(max_width=max_width, export=export)
        out += self._init_doc(max_width=max_width, export=export)
        out += self._eq_doc(max_width=max_width, export=export)
        out += self._service_doc(max_width=max_width, export=export)
        out += self._discrete_doc(max_width=max_width, export=export)
        out += self._block_doc(max_width=max_width, export=export)
        out += self.config.doc(max_width=max_width, export=export)

        return out
=======
        return f'{self.class_name} ({self.n} {dev_text}) at {hex(id(self))}'
>>>>>>> 289eb30b
<|MERGE_RESOLUTION|>--- conflicted
+++ resolved
@@ -1702,845 +1702,4 @@
     def __repr__(self):
         dev_text = 'device' if self.n == 1 else 'devices'
 
-<<<<<<< HEAD
-        return f'{self.class_name} ({self.n} {dev_text}) at {hex(id(self))}'
-
-
-class SymProcessor:
-    """
-    A helper class for symbolic processing and code generation.
-
-    Parameters
-    ----------
-    parent : Model
-        The `Model` instance to document
-
-    Attributes
-    ----------
-    xy : sympy.Matrix
-        variables pretty print in the order of State, ExtState, Algeb, ExtAlgeb
-    f : sympy.Matrix
-        differential equations pretty print
-    g : sympy.Matrix
-        algebraic equations pretty print
-    df : sympy.SparseMatrix
-        df /d (xy) pretty print
-    dg : sympy.SparseMatrix
-        dg /d (xy) pretty print
-    inputs_dict : OrderedDict
-        All possible symbols in equations, including variables, parameters, discrete flags, and
-        config flags. It has the same variables as what ``get_inputs()`` returns.
-    vars_dict : OrderedDict
-        variable-only symbols, which are useful when getting the Jacobian matrices.
-    non_vars_dict : OrderedDict
-        symbols in ``input_syms`` but not in ``var_syms``.
-
-    """
-
-    def __init__(self, parent):
-
-        self.parent = parent
-        # symbols that are input to lambda functions
-        # including parameters, variables, services, configs, and scalars (dae_t, sys_f, sys_mva)
-        self.inputs_dict = OrderedDict()
-        self.lambdify_func = [dict(), 'numpy']
-
-        self.vars_dict = OrderedDict()
-        self.vars_int_dict = OrderedDict()
-        self.iters_dict = OrderedDict()
-        self.non_vars_dict = OrderedDict()  # inputs_dict - vars_dict
-        self.non_iters_dict = OrderedDict()  # inputs_dict - iters_dict
-        self.vars_list = list()
-
-        self.f_list, self.g_list = list(), list()  # symbolic equations in lists
-        self.f_matrix, self.g_matrix, self.s_matrix = list(), list(), list()  # equations in matrices
-
-        # pretty print of variables
-        self.xy = list()  # variables in the order of states, algebs
-        self.f, self.g, self.s = list(), list(), list()
-        self.df, self.dg = None, None
-
-        # get references to the parent attributes
-        self.calls = parent.calls
-        self.cache = parent.cache
-        self.config = parent.config
-        self.class_name = parent.class_name
-        self.tex_names = OrderedDict()
-
-    def generate_init(self):
-        """
-        Generate lambda functions for initial values.
-        """
-
-        logger.debug(f'- Generating initializers for {self.class_name}')
-        from sympy import sympify, lambdify, Matrix
-        from sympy.printing import latex
-
-        init_lambda_list = OrderedDict()
-        init_latex = OrderedDict()
-        init_seq_list = []
-        init_g_list = []  # initialization equations in g(x, y) = 0 form
-
-        input_syms_list = list(self.inputs_dict)
-
-        for name, instance in self.cache.all_vars.items():
-            if instance.v_str is None and instance.v_iter is None:
-                init_latex[name] = ''
-            else:
-                if instance.v_str is not None:
-                    sympified = sympify(instance.v_str, locals=self.inputs_dict)
-                    self._check_expr_symbols(sympified)
-                    lambdified = lambdify(input_syms_list, sympified, modules=self.lambdify_func)
-                    init_lambda_list[name] = lambdified
-                    init_latex[name] = latex(sympified.subs(self.tex_names))
-                    init_seq_list.append(sympify(f'{instance.v_str} - {name}', locals=self.inputs_dict))
-
-                if instance.v_iter is not None:
-                    sympified = sympify(instance.v_iter, locals=self.inputs_dict)
-                    self._check_expr_symbols(sympified)
-                    init_g_list.append(sympified)
-                    init_latex[name] = latex(sympified.subs(self.tex_names))
-
-        self.init_seq = Matrix(init_seq_list)
-        self.init_std = Matrix(init_g_list)
-        self.init_dstd = Matrix([])
-        if len(self.init_std) > 0:
-            self.init_dstd = self.init_std.jacobian(list(self.vars_dict.values()))
-
-        self.calls.init = init_lambda_list
-        self.calls.init_latex = init_latex
-        self.calls.init_std = lambdify((list(self.iters_dict), list(self.non_iters_dict)),
-                                       self.init_std,
-                                       modules=self.lambdify_func)
-
-    def generate_symbols(self):
-        """
-        Generate symbols for symbolic equation generations.
-
-        This function should run before other generate equations.
-
-        Attributes
-        ----------
-        inputs_dict : OrderedDict
-            name-symbol pair of all parameters, variables and configs
-
-        vars_dict : OrderedDict
-            name-symbol pair of all variables, in the order of (states_and_ext + algebs_and_ext)
-
-        non_vars_dict : OrderedDict
-            name-symbol pair of all non-variables, namely, (inputs_dict - vars_dict)
-
-        """
-
-        logger.debug(f'- Generating symbols for {self.class_name}')
-        from sympy import Symbol, Matrix
-
-        # clear symbols storage
-        self.f_list, self.g_list = list(), list()
-        self.f_matrix, self.g_matrix = Matrix([]), Matrix([])
-
-        # process tex_names defined in model
-        # -----------------------------------------------------------
-        for key in self.parent.tex_names.keys():
-            self.tex_names[key] = Symbol(self.parent.tex_names[key])
-        for instance in self.parent.discrete.values():
-            for name, tex_name in zip(instance.get_names(), instance.get_tex_names()):
-                self.tex_names[name] = tex_name
-        # -----------------------------------------------------------
-
-        for var in self.cache.all_params_names:
-            self.inputs_dict[var] = Symbol(var)
-
-        for var in self.cache.all_vars_names:
-            tmp = Symbol(var)
-            self.vars_dict[var] = tmp
-            self.inputs_dict[var] = tmp
-            if var in self.cache.vars_int:
-                self.vars_int_dict[var] = tmp
-            if self.parent.__dict__[var].v_iter is not None:
-                self.iters_dict[var] = tmp
-
-        # store tex names defined in `self.config`
-        for key in self.config.as_dict():
-            tmp = Symbol(key)
-            self.inputs_dict[key] = tmp
-            if key in self.config.tex_names:
-                self.tex_names[tmp] = Symbol(self.config.tex_names[key])
-
-        # store tex names for pretty printing replacement later
-        for var in self.inputs_dict:
-            if var in self.parent.__dict__ and self.parent.__dict__[var].tex_name is not None:
-                self.tex_names[Symbol(var)] = Symbol(self.parent.__dict__[var].tex_name)
-
-        self.inputs_dict['dae_t'] = Symbol('dae_t')
-        self.inputs_dict['sys_f'] = Symbol('sys_f')
-        self.inputs_dict['sys_mva'] = Symbol('sys_mva')
-
-        self.lambdify_func[0]['Indicator'] = lambda x: x
-        self.lambdify_func[0]['imag'] = np.imag
-        self.lambdify_func[0]['real'] = np.real
-
-        # build ``non_vars_dict`` by removing ``vars_dict`` keys from a copy of ``inputs``
-        self.non_vars_dict = OrderedDict(self.inputs_dict)
-        self.non_iters_dict = OrderedDict(self.inputs_dict)
-        for key in self.vars_dict:
-            self.non_vars_dict.pop(key)
-        for key in self.iters_dict:
-            self.non_iters_dict.pop(key)
-
-        self.vars_list = list(self.vars_dict.values())  # useful for ``.jacobian()``
-
-    def _check_expr_symbols(self, expr):
-        """
-        Check if expression contains unknown symbols.
-        """
-        fs = expr.free_symbols
-        for item in fs:
-            if item not in self.inputs_dict.values():
-                raise ValueError(f'{self.class_name} expression "{expr}" contains unknown symbol "{item}"')
-
-        return fs
-
-    def generate_equations(self):
-        logger.debug(f'- Generating equations for {self.class_name}')
-        from sympy import Matrix, sympify, lambdify, SympifyError
-
-        self.f_list, self.g_list = list(), list()
-
-        self.calls.f = None
-        self.calls.g = None
-        self.calls.f_args = list()
-        self.calls.g_args = list()
-
-        vars_list = [self.cache.states_and_ext, self.cache.algebs_and_ext]
-        expr_list = [self.f_list, self.g_list]
-
-        eqn_names = ['f', 'g']
-        eqn_args = [self.calls.f_args, self.calls.g_args]
-
-        for vlist, elist, ename, eargs in zip(vars_list, expr_list, eqn_names, eqn_args):
-            sym_args = list()
-            for name, instance in vlist.items():
-                if instance.e_str is None:
-                    elist.append(0)
-                else:
-                    try:
-                        expr = sympify(instance.e_str, locals=self.inputs_dict)
-                    except SympifyError as e:
-                        logger.error('Error parsing equation "%s "for %s.%s',
-                                     instance.e_str, instance.owner.class_name, name)
-                        raise e
-                    except TypeError as e:
-                        logger.error('Error parsing equation "%s "for %s.%s',
-                                     instance.e_str, instance.owner.class_name, name)
-                        raise e
-
-                    free_syms = self._check_expr_symbols(expr)
-
-                    for s in free_syms:
-                        if s not in sym_args:
-                            sym_args.append(s)
-                            eargs.append(str(s))
-
-                    elist.append(expr)
-            if len(elist) == 0 or not any(elist):  # `any`, not `all`
-                self.calls.__dict__[ename] = None
-            else:
-                self.calls.__dict__[ename] = lambdify(sym_args, tuple(elist),
-                                                      modules=self.lambdify_func)
-
-        # convert to SymPy matrices
-        self.f_matrix = Matrix(self.f_list)
-        self.g_matrix = Matrix(self.g_list)
-
-    def generate_services(self):
-        """
-        Generate calls for services, including ``ConstService``, ``VarService`` among others.
-        """
-        from sympy import Matrix, sympify, lambdify, SympifyError
-
-        # convert service equations
-        # Service equations are converted sequentially due to possible dependency
-        s_args = OrderedDict()
-        s_syms = OrderedDict()
-        s_calls = OrderedDict()
-
-        for name, instance in self.parent.services.items():
-            if instance.v_str is not None:
-                try:
-                    expr = sympify(instance.v_str, locals=self.inputs_dict)
-                except (SympifyError, TypeError) as e:
-                    logger.error(f'Error parsing equation for {instance.owner.class_name}.{name}')
-                    raise e
-                self._check_expr_symbols(expr)
-                s_syms[name] = expr
-                s_args[name] = [str(i) for i in expr.free_symbols]
-                s_calls[name] = lambdify(s_args[name], s_syms[name], modules=self.lambdify_func)
-            else:
-                s_syms[name] = 0
-                s_args[name] = []
-                s_calls[name] = 0
-
-        self.s_matrix = Matrix(list(s_syms.values()))
-        self.calls.s = s_calls
-        self.calls.s_args = s_args
-
-    def generate_jacobians(self):
-        """
-        Generate Jacobians and store to corresponding triplets.
-
-        The internal indices of equations and variables are stored, alongside the lambda functions.
-
-        For example, dg/dy is a sparse matrix whose elements are ``(row, col, val)``, where ``row`` and ``col``
-        are the internal indices, and ``val`` is the numerical lambda function. They will be stored to
-
-            row -> self.calls._igy
-            col -> self.calls._jgy
-            val -> self.calls._vgy
-
-        """
-        logger.debug(f'- Generating Jacobians for {self.class_name}')
-
-        from sympy import SparseMatrix, lambdify, Matrix
-
-        # clear storage
-        self.df_syms, self.dg_syms = Matrix([]), Matrix([])
-        self.calls.clear_ijv()
-
-        # NOTE: SymPy does not allow getting the derivative of an empty array
-        if len(self.g_matrix) > 0:
-            self.dg_syms = self.g_matrix.jacobian(self.vars_list)
-
-        if len(self.f_matrix) > 0:
-            self.df_syms = self.f_matrix.jacobian(self.vars_list)
-
-        self.df_sparse = SparseMatrix(self.df_syms)
-        self.dg_sparse = SparseMatrix(self.dg_syms)
-
-        vars_syms_list = list(self.vars_dict)
-        algebs_and_ext_list = list(self.cache.algebs_and_ext)
-        states_and_ext_list = list(self.cache.states_and_ext)
-
-        fg_sparse = [self.df_sparse, self.dg_sparse]
-        j_args = defaultdict(list)   # argument list for each jacobian call
-        j_calls = defaultdict(list)  # jacobian functions (one for each type)
-
-        for idx, eq_sparse in enumerate(fg_sparse):
-            for item in eq_sparse.row_list():
-                e_idx, v_idx, e_symbolic = item
-                if idx == 0:
-                    eq_name = states_and_ext_list[e_idx]
-                else:
-                    eq_name = algebs_and_ext_list[e_idx]
-
-                var_name = vars_syms_list[v_idx]
-                eqn = self.cache.all_vars[eq_name]    # `BaseVar` that corr. to the equation
-                var = self.cache.all_vars[var_name]   # `BaseVar` that corr. to the variable
-                jname = f'{eqn.e_code}{var.v_code}'
-
-                # jac calls with all arguments and stored individually
-                self.calls.append_ijv(jname, e_idx, v_idx, 0)
-
-                free_syms = self._check_expr_symbols(e_symbolic)
-                for fs in free_syms:
-                    if fs not in j_args[jname]:
-                        j_args[jname].append(fs)
-                # j_args[jname].extend(free_syms)
-                j_calls[jname].append(e_symbolic)
-
-        for jname in j_calls:
-            self.calls.j_args[jname] = [str(i) for i in j_args[jname]]
-            self.calls.j[jname] = lambdify(j_args[jname], tuple(j_calls[jname]), modules=self.lambdify_func)
-
-        # The for loop below is intended to add an epsilon small value to the diagonal of `gy`.
-        # The user should take care of the algebraic equations by using `diag_eps` in `Algeb` definition
-
-        for var in self.parent.cache.vars_int.values():
-            if var.diag_eps == 0.0:
-                continue
-
-            elif var.diag_eps is True:
-                eps = self.parent.system.config.diag_eps
-
-            else:
-                eps = var.diag_eps
-
-            if var.e_code == 'g':
-                eq_list = algebs_and_ext_list
-            else:
-                eq_list = states_and_ext_list
-
-            e_idx = eq_list.index(var.name)
-            v_idx = vars_syms_list.index(var.name)
-
-            self.calls.append_ijv(f'{var.e_code}{var.v_code}c', e_idx, v_idx, eps)
-
-    def generate_pretty_print(self):
-        """
-        Generate pretty print variables and equations.
-        """
-        logger.debug(f"- Generating pretty prints for {self.class_name}")
-        from sympy import Matrix
-        from sympy.printing import latex
-
-        # equation symbols for pretty printing
-        self.f, self.g = Matrix([]), Matrix([])
-
-        self.xy = Matrix(list(self.vars_dict.values())).subs(self.tex_names)
-
-        # get pretty printing equations by substituting symbols
-        self.f = self.f_matrix.subs(self.tex_names)
-        self.g = self.g_matrix.subs(self.tex_names)
-        self.s = self.s_matrix.subs(self.tex_names)
-
-        # store latex strings
-        nx = len(self.f)
-        ny = len(self.g)
-        self.calls.x_latex = [latex(item) for item in self.xy[:nx]]
-        self.calls.y_latex = [latex(item) for item in self.xy[nx:nx + ny]]
-
-        self.calls.f_latex = [latex(item) for item in self.f]
-        self.calls.g_latex = [latex(item) for item in self.g]
-        self.calls.s_latex = [latex(item) for item in self.s]
-
-        self.df = self.df_sparse.subs(self.tex_names)
-        self.dg = self.dg_sparse.subs(self.tex_names)
-
-    def generate_pycode(self):
-        """
-        Create output source code file for generated code. NOT WORKING NOW.
-        """
-        models_dir = os.path.join(get_dot_andes_path(), 'pycode')
-        os.makedirs(models_dir, exist_ok=True)
-        file_path = os.path.join(models_dir, f'{self.class_name}.py')
-
-        header = \
-            """from numpy import nan, pi, sin, cos, tan, sqrt, exp, select  # NOQA
-from numpy import greater_equal, less_equal, greater, less  # NOQA
-
-
-"""
-
-        with open(file_path, 'w') as f:
-            f.write(header)
-            f.write(self._rename_func(self.calls.f, 'f_update'))
-            f.write(self._rename_func(self.calls.g, 'g_update'))
-
-            for jname in self.calls.j:
-                f.write(self._rename_func(self.calls.j[jname], f'{jname}_update'))
-
-    def _rename_func(self, func, func_name):
-        """
-        Rename the function name and return source code.
-
-        This function does not check for name conflicts.
-        Install `yapf` for optional code reformatting (takes extra processing time).
-        """
-        import inspect
-
-        if func is None:
-            return f"# empty {func_name}\n"
-
-        src = inspect.getsource(func)
-        src = src.replace("def _lambdifygenerated(", f"def {func_name}(")
-        # remove `Indicator`
-        src = src.replace("Indicator", "")
-
-        if self.parent.system.config.yapf_pycode:
-            try:
-                from yapf.yapflib.yapf_api import FormatCode
-                src = FormatCode(src, style_config='pep8')[0]  # drop the encoding `None`
-            except ImportError:
-                logger.warning("`yapf` not installed. Skipped code reformatting.")
-
-        src += '\n'
-        return src
-
-
-class Documenter:
-    """
-    Helper class for documenting models.
-
-    Parameters
-    ----------
-    parent : Model
-        The `Model` instance to document
-    """
-
-    def __init__(self, parent):
-        self.parent = parent
-        self.system = parent.system
-        self.class_name = parent.class_name
-        self.config = parent.config
-        self.cache = parent.cache
-        self.params = parent.params
-        self.services = parent.services
-        self.discrete = parent.discrete
-        self.blocks = parent.blocks
-
-    def _param_doc(self, max_width=78, export='plain'):
-        """
-        Export formatted model parameter documentation as a string.
-
-        Parameters
-        ----------
-        max_width : int, optional = 80
-            Maximum table width. If export format is ``rest`` it will be unlimited.
-
-        export : str, optional = 'plain'
-            Export format, 'plain' for plain text, 'rest' for restructuredText.
-
-        Returns
-        -------
-        str
-            Tabulated output in a string
-        """
-        if len(self.params) == 0:
-            return ''
-
-        # prepare temporary lists
-        names, units, class_names = list(), list(), list()
-        info, defaults, properties = list(), list(), list()
-        units_rest = list()
-
-        for p in self.params.values():
-            names.append(p.name)
-            class_names.append(p.class_name)
-            info.append(p.info if p.info else '')
-            defaults.append(p.default if p.default is not None else '')
-            units.append(f'{p.unit}' if p.unit else '')
-            units_rest.append(f'*{p.unit}*' if p.unit else '')
-
-            plist = []
-            for key, val in p.property.items():
-                if val is True:
-                    plist.append(key)
-            properties.append(','.join(plist))
-
-        # symbols based on output format
-        if export == 'rest':
-            symbols = [item.tex_name for item in self.params.values()]
-            symbols = math_wrap(symbols, export=export)
-        else:
-            symbols = [item.name for item in self.params.values()]
-
-        plain_dict = OrderedDict([('Name', names),
-                                  ('Description', info),
-                                  ('Default', defaults),
-                                  ('Unit', units),
-                                  ('Properties', properties)])
-
-        rest_dict = OrderedDict([('Name', names),
-                                 ('Symbol', symbols),
-                                 ('Description', info),
-                                 ('Default', defaults),
-                                 ('Unit', units_rest),
-                                 ('Properties', properties)])
-
-        # convert to rows and export as table
-        return make_doc_table(title='Parameters',
-                              max_width=max_width,
-                              export=export,
-                              plain_dict=plain_dict,
-                              rest_dict=rest_dict)
-
-    def _var_doc(self, max_width=78, export='plain'):
-        # variable documentation
-        if len(self.cache.all_vars) == 0:
-            return ''
-
-        names, symbols, units = list(), list(), list()
-        properties, info = list(), list()
-        units_rest, ty = list(), list()
-
-        for p in self.cache.all_vars.values():
-            names.append(p.name)
-            ty.append(p.class_name)
-            info.append(p.info if p.info else '')
-            units.append(p.unit if p.unit else '')
-            units_rest.append(f'*{p.unit}*' if p.unit else '')
-
-            # collect properties
-            all_properties = ['v_str', 'v_setter', 'e_setter', 'v_iter']
-            plist = []
-            for item in all_properties:
-                if (p.__dict__[item] is not None) and (p.__dict__[item] is not False):
-                    plist.append(item)
-            properties.append(','.join(plist))
-
-        # replace with latex math expressions if export is ``rest``
-        if export == 'rest':
-            call_store = self.system.calls[self.class_name]
-            symbols = math_wrap(call_store.x_latex + call_store.y_latex, export=export)
-
-        plain_dict = OrderedDict([('Name', names),
-                                  ('Type', ty),
-                                  ('Description', info),
-                                  ('Unit', units),
-                                  ('Properties', properties)])
-
-        rest_dict = OrderedDict([('Name', names),
-                                 ('Symbol', symbols),
-                                 ('Type', ty),
-                                 ('Description', info),
-                                 ('Unit', units_rest),
-                                 ('Properties', properties)])
-
-        return make_doc_table(title='Variables (States + Algebraics)',
-                              max_width=max_width,
-                              export=export,
-                              plain_dict=plain_dict,
-                              rest_dict=rest_dict)
-
-    def _init_doc(self, max_width=78, export='plain'):
-        """
-        Variable initialization docs.
-        """
-        if len(self.cache.all_vars) == 0:
-            return ''
-
-        names, symbols, ivs = list(), list(), list()
-        ivs_rest, ty = list(), list()
-
-        for p in self.cache.all_vars.values():
-            names.append(p.name)
-            ty.append(p.class_name)
-            ivs.append(p.v_str if p.v_str else '')
-
-        # replace with latex math expressions if export is ``rest``
-        if export == 'rest':
-            call_store = self.system.calls[self.class_name]
-            symbols = math_wrap(call_store.x_latex + call_store.y_latex, export=export)
-            ivs_rest = math_wrap(call_store.init_latex.values(), export=export)
-
-        plain_dict = OrderedDict([('Name', names),
-                                  ('Type', ty),
-                                  ('Initial Value', ivs),
-                                  ])
-
-        rest_dict = OrderedDict([('Name', names),
-                                 ('Symbol', symbols),
-                                 ('Type', ty),
-                                 ('Initial Value', ivs_rest),
-                                 ])
-
-        return make_doc_table(title='Variable Initialization Equations',
-                              max_width=max_width,
-                              export=export,
-                              plain_dict=plain_dict,
-                              rest_dict=rest_dict)
-
-    def _eq_doc(self, max_width=78, export='plain', e_code=None):
-        """
-        Return equation documentation.
-        """
-        out = ''
-        if len(self.cache.all_vars) == 0:
-            return out
-
-        if e_code is None:
-            e_code = ('f', 'g')
-        elif isinstance(e_code, str):
-            e_code = (e_code,)
-
-        e2full = {'f': 'Differential',
-                  'g': 'Algebraic'}
-        e2form = {'f': "T x' = f(x, y)",
-                  'g': "0 = g(x, y)"}
-
-        e2dict = {'f': self.cache.states_and_ext,
-                  'g': self.cache.algebs_and_ext}
-        for e_name in e_code:
-            if len(e2dict[e_name]) == 0:
-                continue
-
-            names, symbols = list(), list()
-            eqs, eqs_rest = list(), list()
-            lhs_names, lhs_tex_names = list(), list()
-            class_names = list()
-
-            for p in e2dict[e_name].values():
-                names.append(p.name)
-                class_names.append(p.class_name)
-                eqs.append(p.e_str if p.e_str else '')
-                if e_name == 'f':
-                    lhs_names.append(p.t_const.name if p.t_const else '')
-                    lhs_tex_names.append(p.t_const.tex_name if p.t_const else '')
-
-            plain_dict = OrderedDict([('Name', names),
-                                      ('Type', class_names),
-                                      (f'RHS of Equation "{e2form[e_name]}"', eqs),
-                                      ])
-
-            if export == 'rest':
-                call_store = self.system.calls[self.class_name]
-                e2var_sym = {'f': call_store.x_latex,
-                             'g': call_store.y_latex}
-                e2eq_sym = {'f': call_store.f_latex,
-                            'g': call_store.g_latex}
-
-                symbols = math_wrap(e2var_sym[e_name], export=export)
-                eqs_rest = math_wrap(e2eq_sym[e_name], export=export)
-
-            rest_dict = OrderedDict([('Name', names),
-                                     ('Symbol', symbols),
-                                     ('Type', class_names),
-                                     (f'RHS of Equation "{e2form[e_name]}"', eqs_rest),
-                                     ])
-
-            if e_name == 'f':
-                plain_dict['T (LHS)'] = lhs_names
-                rest_dict['T (LHS)'] = math_wrap(lhs_tex_names, export=export)
-
-            out += make_doc_table(title=f'{e2full[e_name]} Equations',
-                                  max_width=max_width,
-                                  export=export,
-                                  plain_dict=plain_dict,
-                                  rest_dict=rest_dict)
-
-        return out
-
-    def _service_doc(self, max_width=78, export='plain'):
-        if len(self.services) == 0:
-            return ''
-
-        names, symbols = list(), list()
-        eqs, eqs_rest, class_names = list(), list(), list()
-
-        for p in self.services.values():
-            names.append(p.name)
-            class_names.append(p.class_name)
-            symbols.append(p.tex_name if p.tex_name is not None else '')
-            eqs.append(p.v_str if p.v_str else '')
-
-        if export == 'rest':
-            call_store = self.system.calls[self.class_name]
-            symbols = math_wrap(symbols, export=export)
-            eqs_rest = math_wrap(call_store.s_latex, export=export)
-
-        plain_dict = OrderedDict([('Name', names),
-                                  ('Equation', eqs),
-                                  ('Type', class_names)])
-
-        rest_dict = OrderedDict([('Name', names),
-                                 ('Symbol', symbols),
-                                 ('Equation', eqs_rest),
-                                 ('Type', class_names)])
-
-        return make_doc_table(title='Services',
-                              max_width=max_width,
-                              export=export,
-                              plain_dict=plain_dict,
-                              rest_dict=rest_dict)
-
-    def _discrete_doc(self, max_width=78, export='plain'):
-        if len(self.discrete) == 0:
-            return ''
-
-        names, symbols, info = list(), list(), list()
-        class_names = list()
-
-        for p in self.discrete.values():
-            names.append(p.name)
-            class_names.append(p.class_name)
-            info.append(p.info if p.info else '')
-
-        if export == 'rest':
-            symbols = math_wrap([item.tex_name for item in self.discrete.values()], export=export)
-        plain_dict = OrderedDict([('Name', names),
-                                  ('Type', class_names),
-                                  ('Info', info)])
-
-        rest_dict = OrderedDict([('Name', names),
-                                 ('Symbol', symbols),
-                                 ('Type', class_names),
-                                 ('Info', info)])
-
-        return make_doc_table(title='Discrete',
-                              max_width=max_width,
-                              export=export,
-                              plain_dict=plain_dict,
-                              rest_dict=rest_dict)
-
-    def _block_doc(self, max_width=78, export='plain'):
-        """
-        Documentation for blocks.
-        """
-        if len(self.blocks) == 0:
-            return ''
-
-        names, symbols, info = list(), list(), list()
-        class_names = list()
-
-        for p in self.blocks.values():
-            names.append(p.name)
-            class_names.append(p.class_name)
-            info.append(p.info if p.info else '')
-
-        if export == 'rest':
-            symbols = math_wrap([item.tex_name for item in self.blocks.values()], export=export)
-
-        plain_dict = OrderedDict([('Name', names),
-                                  ('Type', class_names),
-                                  ('Info', info)])
-
-        rest_dict = OrderedDict([('Name', names),
-                                 ('Symbol', symbols),
-                                 ('Type', class_names),
-                                 ('Info', info)])
-
-        return make_doc_table(title='Blocks',
-                              max_width=max_width,
-                              export=export,
-                              plain_dict=plain_dict,
-                              rest_dict=rest_dict)
-
-    def get(self, max_width=78, export='plain'):
-        """
-        Return the model documentation in table-formatted string.
-
-        Parameters
-        ----------
-        max_width : int
-            Maximum table width. Automatically et to 0 if format is ``rest``.
-        export : str, ('plain', 'rest')
-            Export format. Use fancy table if is ``rest``.
-
-        Returns
-        -------
-        str
-            A string with the documentations.
-        """
-        out = ''
-        if export == 'rest':
-            max_width = 0
-            model_header = '-' * 80 + '\n'
-            out += f'.. _{self.class_name}:\n\n'
-        else:
-            model_header = ''
-
-        if export == 'rest':
-            out += model_header + f'{self.class_name}\n' + model_header
-            out += f'\nGroup {self.parent.group}_\n\n'
-        else:
-            out += model_header + f'Model <{self.class_name}> in Group <{self.parent.group}>\n' + model_header
-
-        if self.__doc__ is not None:
-            if self.parent.__doc__ is not None:
-                out += self.parent.__doc__
-            out += '\n'  # this fixes the indentation for the next line
-
-        # add tables
-        out += self._param_doc(max_width=max_width, export=export)
-        out += self._var_doc(max_width=max_width, export=export)
-        out += self._init_doc(max_width=max_width, export=export)
-        out += self._eq_doc(max_width=max_width, export=export)
-        out += self._service_doc(max_width=max_width, export=export)
-        out += self._discrete_doc(max_width=max_width, export=export)
-        out += self._block_doc(max_width=max_width, export=export)
-        out += self.config.doc(max_width=max_width, export=export)
-
-        return out
-=======
-        return f'{self.class_name} ({self.n} {dev_text}) at {hex(id(self))}'
->>>>>>> 289eb30b
+        return f'{self.class_name} ({self.n} {dev_text}) at {hex(id(self))}'