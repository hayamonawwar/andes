#!/usr/bin/env python3

# ANDES, a power system simulation tool for research.
#
# Copyright 2015-2018 Hantao Cui
#
# Licensed under the Apache License, Version 2.0 (the "License");
# you may not use this file except in compliance with the License.
# You may obtain a copy of the License at
#
#     http://www.apache.org/licenses/LICENSE-2.0
#
# Unless required by applicable law or agreed to in writing, software
# distributed under the License is distributed on an "AS IS" BASIS,
# WITHOUT WARRANTIES OR CONDITIONS OF ANY KIND, either express or implied.
# See the License for the specific language governing permissions and
# limitations under the License.

"""
Andes plotting tool
"""

import os
import re
<<<<<<< HEAD
from argparse import ArgumentParser
from distutils.spawn import find_executable

from matplotlib import rc
from matplotlib import pyplot as plt
=======
import sys

import logging
from argparse import ArgumentParser
from distutils.spawn import find_executable

logger = logging.getLogger(__name__)

try:
    from matplotlib import rc
    from matplotlib import pyplot as plt
except ImportError:
    logger.critical('Package <matplotlib> not found')
    sys.exit(1)
>>>>>>> 85c8b034

lfile = []
dfile = []


def cli_parse():
    """command line input parser"""
    parser = ArgumentParser(prog='andesplot')
    parser.add_argument('datfile', nargs=1, default=[], help='dat file name.')
    parser.add_argument('x', nargs=1, type=int, help='x axis variable index')
    parser.add_argument('y', nargs='*', help='y axis variable index')
    parser.add_argument('--xmax', type=float, help='x axis maximum value')
    parser.add_argument('--ymax', type=float, help='y axis maximum value')
    parser.add_argument('--ymin', type=float, help='y axis minimum value')
    parser.add_argument('--xmin', type=float, help='x axis minimum value')
    parser.add_argument(
        '--checkinit', action='store_true', help='check initialization value')
    parser.add_argument(
        '-x', '--xlabel', type=str, help='manual set x-axis text label')
    parser.add_argument('-y', '--ylabel', type=str, help='y-axis text label')
    parser.add_argument(
        '-s', '--save', action='store_true', help='save to file')
    parser.add_argument('-g', '--grid', action='store_true', help='grid on')
    parser.add_argument(
        '-d',
        '--no_latex',
        action='store_true',
        help='disable LaTex formatting')
    parser.add_argument(
        '-u',
        '--unattended',
        action='store_true',
        help='do not show the plot window')
    parser.add_argument('--ytimes', type=str, help='y times')
    parser.add_argument(
        '--dpi', type=int, help='image resolution in dot per inch (DPI)')
    args = parser.parse_args()
    return vars(args)


def parse_y(y, nvars):
    ylist = y
    colon = re.compile('\\d*:\\d*:?\\d?')
    if len(y) == 1:
        if isint(ylist[0]):
            ylist[0] = int(ylist[0])
        elif colon.search(y[0]):
            ylist = y[0].split(':')
            ylist = [int(i) for i in ylist]
            if len(ylist) == 2:
                ylist.append(1)

            if ylist[0] > nvars or ylist[0] < 1:
                print('* Warning: Check the starting Y range')
            if ylist[1] > nvars or ylist[1] < 0:
                print('* Warning: Check the ending Y range')

            if ylist[0] < 1:
                ylist[0] = 1
            elif ylist[0] > nvars:
                ylist[0] = nvars

            if ylist[1] < 0:
                ylist[1] = 0
            elif ylist[1] > nvars:
                ylist[1] = nvars

            # ylist = eval('range({}, {}, {})'.format(*ylist))
            ylist = range(*ylist)
        else:
            print('* Error: Wrong format for y range')
    elif len(y) > 1:
        ylist = [int(i) for i in y]
    return ylist


def get_nvars(dat):
    try:
        with open(dat, 'r') as f:
            line1 = f.readline()
        line1 = line1.strip().split()
        return len(line1)
    except IOError:
        print('* Error while opening the dat file')


def read_dat(dat, x, y):
    global dfile
    errid = 0
    xv = []
    yv = [list() for _ in range(len(y))]

    try:
        dfile = open(dat)
        dfile_raw = dfile.readlines()
        dfile.close()
    except IOError:
        print('* Error while opening the dat file')
        return None, None

    for num, line in enumerate(dfile_raw):
        thisline = line.rstrip('\n').split()
        if not (x[0] <= len(thisline) and max(y) <= len(thisline)):
            errid = 1
            break

        xv.append(float(thisline[x[0]]))

        for idx, item in enumerate(y):
            yv[idx].append(float(thisline[item]))

    if errid:
        raise IndexError('x or y index out of bound')

    return xv, yv


def read_label(lst, x, y):
    global lfile
    xl = [list() for _ in range(2)]
    yl = [list() for _ in range(2)]
    yl[0] = [''] * len(y)
    yl[1] = [''] * len(y)

    xy = list(x)
    xy.extend(y)

    try:
        lfile = open(lst)
        lfile_raw = lfile.readlines()
        lfile.close()
    except IOError:
        print('* Error while opening the lst file')
        return None, None

    xidx = sorted(range(len(xy)), key=lambda i: xy[i])
    xsorted = sorted(xy)
    at = 0

    for line in lfile_raw:
        thisline = line.rstrip('\n').split(',')
        thisline = [item.lstrip() for item in thisline]
        if not isfloat(thisline[0].strip()):
            continue

        varid = int(thisline[0])
        if varid == xsorted[at]:
            if xsorted[at] == xy[0]:
                xl[0] = thisline[1]
                xl[1] = thisline[2].strip('#')
            else:
                yl[0][xidx[at] - 1] = thisline[1]
                yl[1][xidx[at] - 1] = thisline[2].strip('#')
            at += 1

        if at >= len(xy):
            break

    return xl, yl


def do_plot(xdata,
            ydata,
            xname=None,
            yname=None,
            fig=None,
            ax=None,
            dpi=200,
            xmin=None,
            xmax=None,
            ymin=None,
            ymax=None,
            xlabel=None,
            ylabel=None,
            no_latex=False,
            legend=True,
            grid=False,
            save=False,
            unattended=False,
            datfile='',
            noshow=False,
            **kwargs):

    # set styles and LaTex
    rc('font', family='Arial', size=12)
    linestyles = ['-', '--', '-.', ':'] * len(ydata)
    if not no_latex and find_executable('dvipng'):
        # use LaTex
        LATEX = True
        rc('text', usetex=True)
    else:
        LATEX = False
        rc('text', usetex=False)

    # get variable names from lst
    def get_lst_name(lst, LATEX):
        idx = 1 if LATEX else 0
        if lst is not None:
            return lst[idx]
        else:
            return None

    xl_data = get_lst_name(xname, LATEX)
    yl_data = get_lst_name(yname, LATEX)

    # set default x min based on simulation time
    if not xmin:
        xmin = xdata[0] - 1e-6
    if not xmax:
        xmax = xdata[-1] + 1e-6

    if not (fig and ax):
        fig = plt.figure(dpi=dpi)
        ax = plt.gca()

    for idx in range(len(ydata)):
        yl_data_idx = yl_data[idx] if yl_data else None
        ax.plot(xdata, ydata[idx], label=yl_data_idx, ls=linestyles[idx])

    if not xlabel:
        if xl_data is not None:
            ax.set_xlabel(xl_data)
    else:
        if LATEX:
            xlabel = '$' + xlabel.replace(' ', '\ ') + '$'
        ax.set_xlabel(xlabel)

    if ylabel:
        if LATEX:
            ylabel = '$' + ylabel.replace(' ', '\ ') + '$'
        ax.set_ylabel(ylabel)

    ax.ticklabel_format(useOffset=False)

<<<<<<< HEAD
    ax.set_xlim(xmin=xmin)
    ax.set_xlim(xmax=xmax)
    ax.set_ylim(ymax=ymax)
    ax.set_ylim(ymin=ymin)
=======
    ax.set_xlim(left=xmin, right=xmax)
    ax.set_ylim(ymin=ymin, ymax=ymax)
>>>>>>> 85c8b034

    if grid:
        ax.grid(b=True, linestyle='--')
    if legend and yl_data:
        legend = ax.legend(loc='upper right')

    plt.draw()

    # output to file

    if save or unattended:
        name, _ = os.path.splitext(datfile[0])
        count = 1
        cwd = os.getcwd()
        for file in os.listdir(cwd):
            if file.startswith(name) and file.endswith('.png'):
                count += 1

        outfile = name + '_' + str(count) + '.png'

        try:
            fig.savefig(outfile, dpi=1200)
            print('Figure saved to file {}'.format(outfile))
        except IOError:
            print('* Error occurred. Try disabling LaTex with "-d".')
            return

    if unattended:
        noshow = True

    if not noshow:
        plt.show()

    return fig, ax


def add_plot(x, y, xl, yl, fig, ax, LATEX=False, linestyle=None, **kwargs):
    """Add plots to an existing plot"""
    if LATEX:
        xl_data = xl[1]  # NOQA
        yl_data = yl[1]
    else:
        xl_data = xl[0]  # NOQA
        yl_data = yl[0]

    for idx in range(len(y)):
        ax.plot(x, y[idx], label=yl_data[idx], linestyle=linestyle)

    ax.legend(loc='upper right')
    ax.set_ylim(auto=True)


def isfloat(value):
    try:
        float(value)
        return True
    except ValueError:
        return False


def isint(value):
    try:
        int(value)
        return True
    except ValueError:
        return False


def main(cli=True, **args):
    if cli:
        args = cli_parse()
    name, ext = os.path.splitext(args['datfile'][0])
    if 'out' in name:
        tds_plot(name, args)
    elif 'eig' in name:
        eig_plot(name, args)


def eig_plot(name, args):
    fullpath = os.path.join(name, '.txt')
    raw_data = []
    started = 0
    fid = open(fullpath)
    for line in fid.readline():
        if '#1' in line:
            started = 1
        elif 'PARTICIPATION FACTORS' in line:
            started = -1

        if started == 1:
            raw_data.append(line)
        elif started == -1:
            break
    fid.close()

    for line in raw_data:
        # data = line.split()
        # TODO: complete this function
        pass


def tds_plot(name, args):
    dat = os.path.join(os.getcwd(), name + '.dat')
    lst = os.path.join(os.getcwd(), name + '.lst')

    y = parse_y(args['y'], get_nvars(dat))
    try:
        xval, yval = read_dat(dat, args['x'], y)
    except IndexError:
        print('* Error: X or Y index out of bound')
        return

    xl, yl = read_label(lst, args['x'], y)

    if args.pop('checkinit', False):
        check_init(yval, yl[0])
        return
    ytimes = args.pop('ytimes', False)
    if ytimes:
        times = float(ytimes)
        new_yval = []
        for val in yval:
            new_yval.append([i * times for i in val])
        yval = new_yval

    args.pop('x')
    args.pop('y')
    do_plot(xval, yval, xl, yl, **args)


def check_init(yval, yl):
    """"Check initialization by comparing t=0 and t=end values"""
    suspect = []
    for var, label in zip(yval, yl):
        if abs(var[0] - var[-1]) >= 1e-6:
            suspect.append(label)
    if suspect:
        print('Initialization failure:')
        print(', '.join(suspect))
    else:
        print('Initialization is correct.')


if __name__ == "__main__":
    main(cli=True)<|MERGE_RESOLUTION|>--- conflicted
+++ resolved
@@ -22,13 +22,6 @@
 
 import os
 import re
-<<<<<<< HEAD
-from argparse import ArgumentParser
-from distutils.spawn import find_executable
-
-from matplotlib import rc
-from matplotlib import pyplot as plt
-=======
 import sys
 
 import logging
@@ -43,7 +36,6 @@
 except ImportError:
     logger.critical('Package <matplotlib> not found')
     sys.exit(1)
->>>>>>> 85c8b034
 
 lfile = []
 dfile = []
@@ -278,15 +270,8 @@
 
     ax.ticklabel_format(useOffset=False)
 
-<<<<<<< HEAD
-    ax.set_xlim(xmin=xmin)
-    ax.set_xlim(xmax=xmax)
-    ax.set_ylim(ymax=ymax)
-    ax.set_ylim(ymin=ymin)
-=======
     ax.set_xlim(left=xmin, right=xmax)
     ax.set_ylim(ymin=ymin, ymax=ymax)
->>>>>>> 85c8b034
 
     if grid:
         ax.grid(b=True, linestyle='--')
